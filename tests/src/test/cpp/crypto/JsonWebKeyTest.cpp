/**
 * Copyright (c) 2016 Netflix, Inc.  All rights reserved.
 * 
 * Licensed under the Apache License, Version 2.0 (the "License");
 * you may not use this file except in compliance with the License.
 * You may obtain a copy of the License at
 *
 *    http://www.apache.org/licenses/LICENSE-2.0
 *
 * Unless required by applicable law or agreed to in writing, software
 * distributed under the License is distributed on an "AS IS" BASIS,
 * WITHOUT WARRANTIES OR CONDITIONS OF ANY KIND, either express or implied.
 * See the License for the specific language governing permissions and
 * limitations under the License.
 */

#include <gtest/gtest.h>
#include <crypto/JcaAlgorithm.h>
#include <crypto/JsonWebKey.h>
#include <crypto/OpenSslLib.h>
#include <crypto/Random.h>
#include <crypto/OpenSslLib.h>
#include <io/MslArray.h>
#include <util/MockMslContext.h>
#include <util/ScopedDisposer.h>
#include <io/MslEncoderUtils.h>
#include <MslCryptoException.h>
#include <MslEncodingException.h>
#include <openssl/x509.h>
#include <openssl/bn.h>
#include <memory>
#include <set>
#include <string>

#include "../util/MslTestUtils.h"

using namespace std;
using namespace netflix::msl;
using namespace netflix::msl::entityauth;
using namespace netflix::msl::io;
using namespace netflix::msl::util;

namespace netflix {
namespace msl {
namespace crypto {

namespace {

/** JSON key key type. */
const string KEY_TYPE = "kty";
 /** JSON key usage. */
const string KEY_USAGE = "use";
 /** JSON key key operations. */
const string KEY_KEY_OPS = "key_ops";
 /** JSON key algorithm. */
const string KEY_ALGORITHM = "alg";
 /** JSON key extractable. */
const string KEY_EXTRACTABLE = "extractable";
 /** JSON key key ID. */
const string KEY_KEY_ID = "kid";

 // RSA keys.
 /** JSON key modulus. */
const string KEY_MODULUS = "n";
 /** JSON key public exponent. */
const string KEY_PUBLIC_EXPONENT = "e";
 /** JSON key private exponent. */
const string KEY_PRIVATE_EXPONENT = "d";

 // Symmetric keys.
 /** JSON key key. */
const string KEY_KEY = "k";

const string KEY_ID = "kid";

#define RSA_KEY_SIZE_BITS (1024)
#define RSA_PUB_EXP (65537ull)

shared_ptr<ByteArray> BigNumToByteArray(const BIGNUM *bn)
{
    shared_ptr<ByteArray> buf = make_shared<ByteArray>(BN_num_bytes(bn));
    unsigned char * const pBuf = &(*buf)[0];
    BN_bn2bin(bn, pBuf);
    return buf;
}

class RsaKey
{
public:
    RsaKey() {}
    bool init()
    {
        bool keygenSuccess = false;
        uint32_t retryCount = 0;
        const uint32_t MAX_RETRIES=4;
        while (!keygenSuccess && (retryCount < MAX_RETRIES))
        {
            rsa.reset(RSA_generate_key(RSA_KEY_SIZE_BITS, RSA_PUB_EXP, 0, 0));
            if (rsa.get())
                keygenSuccess = (RSA_check_key(rsa.get()) == 1);
            retryCount++;
        }
        return keygenSuccess;
    }
    shared_ptr<ByteArray> getPublicKeySpki() const
    {
        if (!rsa.get())
            throw MslInternalException("RsaKey not initialized");
        int outLen = i2d_RSA_PUBKEY(rsa.get(), NULL);
        shared_ptr<ByteArray> spki = make_shared<ByteArray>(outLen);
        unsigned char * buf = &(*spki)[0];
        i2d_RSA_PUBKEY(rsa.get(), &buf);
        return spki;
    }
    shared_ptr<ByteArray> getPrivateKeyPkcs8() const
    {
        if (!rsa.get())
            throw MslInternalException("RsaKey not initialized");
        ScopedDisposer<EVP_PKEY, void, EVP_PKEY_free> pkey(EVP_PKEY_new());
        if (!pkey.get())
            throw MslInternalException("EVP_PKEY_new() failed");
        int ret = EVP_PKEY_set1_RSA(pkey.get(), rsa.get());
        if (!ret)
            throw MslInternalException("EVP_PKEY_set1_RSA() failed");
        ScopedDisposer<PKCS8_PRIV_KEY_INFO, void, PKCS8_PRIV_KEY_INFO_free> p8inf(EVP_PKEY2PKCS8(pkey.get()));
        if (!p8inf.get())
            throw MslInternalException("EVP_PKEY2PKCS8() failed");
        int outLen = i2d_PKCS8_PRIV_KEY_INFO(p8inf.get(), NULL);
        if (outLen <= 0)
            throw MslInternalException("i2d_PKCS8_PRIV_KEY_INFO() returned bad length");
        shared_ptr<ByteArray> pkcs8 = make_shared<ByteArray>(outLen);
        unsigned char * buf = &(*pkcs8)[0];
        ret = i2d_PKCS8_PRIV_KEY_INFO(p8inf.get(), &buf);
        if (!ret)
            throw MslInternalException("i2d_PKCS8_PRIV_KEY_INFO() failed");
        return pkcs8;
    }
    shared_ptr<ByteArray> getPublicExponent() const
    {
        return BigNumToByteArray(rsa.get()->e);
    }
    shared_ptr<ByteArray> getPrivateExponent() const
    {
        return BigNumToByteArray(rsa.get()->d);
    }
    shared_ptr<ByteArray> getModulus() const
    {
        return BigNumToByteArray(rsa.get()->n);
    }
private:
    ScopedDisposer<RSA, void, RSA_free> rsa;
};

class MyRsaPublicKey : public PublicKey
{
public:
    MyRsaPublicKey(shared_ptr<ByteArray> spki)
    : PublicKey(spki, "RSA")
    {
        shared_ptr<RsaEvpKey> rsaEvpKey = RsaEvpKey::fromSpki(spki);
        shared_ptr<ByteArray> ignore;
        rsaEvpKey->toRaw(publicModulus, publicExponent, ignore);
    }
    shared_ptr<ByteArray> getModulus() const { return publicModulus; }
    shared_ptr<ByteArray> getPublicExponent() const { return publicExponent; }
private:
    shared_ptr<ByteArray> publicModulus;
    shared_ptr<ByteArray> publicExponent;
};

class MyRsaPrivateKey : public PrivateKey
{
public:
    MyRsaPrivateKey(shared_ptr<ByteArray> pkcs8)
    : PrivateKey(pkcs8, "RSA")
    {
        shared_ptr<RsaEvpKey> rsaEvpKey = RsaEvpKey::fromPkcs8(pkcs8);
        rsaEvpKey->toRaw(publicModulus, publicExponent, privateExponent);
    }
    shared_ptr<ByteArray> getModulus() const { return publicModulus; }
    shared_ptr<ByteArray> getPublicExponent() const { return publicExponent; }
    shared_ptr<ByteArray> getPrivateExponent() const { return privateExponent; }
private:
    shared_ptr<ByteArray> publicModulus;
    shared_ptr<ByteArray> publicExponent;
    shared_ptr<ByteArray> privateExponent;
};

// poor-man's singleton to make sure we only do keygen once for all tests
shared_ptr<RsaKey> getRsaKey()
{
    static shared_ptr<RsaKey> rsaKey;
    if (!rsaKey) {
        rsaKey = make_shared<RsaKey>();
        rsaKey->init();
    }
    return rsaKey;
}

RSA * getRsaKeyFromSpki(shared_ptr<PublicKey> key)
{
    assert(key->getFormat() == "SPKI");
    shared_ptr<ByteArray> spki = key->getEncoded();

    const unsigned char * buf = &(*spki)[0];
    ScopedDisposer<RSA, void, RSA_free> rsa(d2i_RSA_PUBKEY(NULL, &buf, (long)spki->size()));
    assert(rsa);

    return rsa.release();
}

shared_ptr<ByteArray> getModulus(shared_ptr<PublicKey> key)
{
    ScopedDisposer<RSA, void, RSA_free> rsa(getRsaKeyFromSpki(key));
    assert(rsa);
    return BigNumToByteArray(rsa.get()->n);
}

shared_ptr<ByteArray> getPublicExponent(shared_ptr<PublicKey> key)
{
    ScopedDisposer<RSA, void, RSA_free> rsa(getRsaKeyFromSpki(key));
    assert(rsa);
    return BigNumToByteArray(rsa.get()->e);
}

EVP_PKEY * getEvpPkeyFromPkcs8(shared_ptr<PrivateKey> key)
{
    assert(key->getFormat() == "PKCS8");
    shared_ptr<ByteArray> pkcs8 = key->getEncoded();

    // OpenSSL does not make it easy to import a private key in PKCS#8 format.

    // make a mem BIO pointing to the incoming PKCS#8 data
    char* const data = reinterpret_cast<char*>(&(*pkcs8)[0]);
    ScopedDisposer<BIO, void, BIO_free_all> bio(BIO_new_mem_buf(data, (int)pkcs8->size()));
    assert(bio.get());

    // get a PKCS8_PRIV_KEY_INFO struct from the BIO
    ScopedDisposer<PKCS8_PRIV_KEY_INFO, void, PKCS8_PRIV_KEY_INFO_free> p8inf(
        d2i_PKCS8_PRIV_KEY_INFO_bio(bio.get(), NULL));
    assert(p8inf.get());

    // create a EVP_PKEY from the PKCS8_PRIV_KEY_INFO
    ScopedDisposer<EVP_PKEY, void, EVP_PKEY_free> pkey(EVP_PKCS82PKEY(p8inf.get()));
    assert(pkey.get());

    return pkey.release();
}

shared_ptr<ByteArray> getModulus(shared_ptr<PrivateKey> key)
{
    ScopedDisposer<EVP_PKEY, void, EVP_PKEY_free> pkey(getEvpPkeyFromPkcs8(key));
    assert(pkey.get());

    // get the RSA struct from the EVP_PKEY
    const RSA * const rsa = EVP_PKEY_get1_RSA(pkey.get());
    assert(rsa);

    return BigNumToByteArray(rsa->n);
}

shared_ptr<ByteArray> getPublicExponent(shared_ptr<PrivateKey> key)
{
    ScopedDisposer<EVP_PKEY, void, EVP_PKEY_free> pkey(getEvpPkeyFromPkcs8(key));
    assert(pkey.get());

    // get the RSA struct from the EVP_PKEY
    const RSA * const rsa = EVP_PKEY_get1_RSA(pkey.get());
    assert(rsa);

    return BigNumToByteArray(rsa->e);
}

shared_ptr<ByteArray> getPrivateExponent(shared_ptr<PrivateKey> key)
{
    ScopedDisposer<EVP_PKEY, void, EVP_PKEY_free> pkey(getEvpPkeyFromPkcs8(key));
    assert(pkey.get());

    // get the RSA struct from the EVP_PKEY
    const RSA * const rsa = EVP_PKEY_get1_RSA(pkey.get());
    assert(rsa);

    return BigNumToByteArray(rsa->d);
}

} // namespace anonymous

/**
 * JSON web key unit tests.
 */
class JsonWebKeyTest : public ::testing::Test
{
public:
    JsonWebKeyTest()
    : NULL_USAGE(JsonWebKey::Usage::invalid)
    , EXTRACTABLE(true)
    , KEY_ID("kid")
    , ctx(make_shared<MockMslContext>(EntityAuthenticationScheme::PSK, false))
    , random(ctx->getRandom())
    , encoder(ctx->getMslEncoderFactory())
    , ENCODER_FORMAT(MslEncoderFormat::JSON)
    {
        ENCRYPT_DECRYPT.insert(JsonWebKey::KeyOp::encrypt);
        ENCRYPT_DECRYPT.insert(JsonWebKey::KeyOp::decrypt);
        WRAP_UNWRAP.insert(JsonWebKey::KeyOp::wrapKey);
        WRAP_UNWRAP.insert(JsonWebKey::KeyOp::unwrapKey);
        SIGN_VERIFY.insert(JsonWebKey::KeyOp::sign);
        SIGN_VERIFY.insert(JsonWebKey::KeyOp::verify);

        MA_SIGN_VERIFY = make_shared<MslArray>();
        MA_SIGN_VERIFY->put(-1, JsonWebKey::KeyOp::sign.name());
        MA_SIGN_VERIFY->put(-1, JsonWebKey::KeyOp::verify.name());

        MA_ENCRYPT_DECRYPT = make_shared<MslArray>();
        MA_ENCRYPT_DECRYPT->put(-1, JsonWebKey::KeyOp::encrypt.name());
        MA_ENCRYPT_DECRYPT->put(-1, JsonWebKey::KeyOp::decrypt.name());

        MA_WRAP_UNWRAP = make_shared<MslArray>();
        MA_WRAP_UNWRAP->put(-1, JsonWebKey::KeyOp::wrapKey.name());
        MA_WRAP_UNWRAP->put(-1, JsonWebKey::KeyOp::unwrapKey.name());

        shared_ptr<RsaKey> rsaKey = getRsaKey();
        PUBLIC_KEY = make_shared<MyRsaPublicKey>(rsaKey->getPublicKeySpki());
        PRIVATE_KEY = make_shared<MyRsaPrivateKey>(rsaKey->getPrivateKeyPkcs8());

        shared_ptr<ByteArray> keydata = make_shared<ByteArray>(16);
        random->nextBytes(*keydata);
        SECRET_KEY = make_shared<SecretKey>(keydata, JcaAlgorithm::AES);
    }

protected:
    // Key operations.
    /** Encrypt/decrypt key operations. */
    set<JsonWebKey::KeyOp> ENCRYPT_DECRYPT;
    /** Wrap/unwrap key operations. */
    set<JsonWebKey::KeyOp> WRAP_UNWRAP;
    /** Sign/verify key operations. */
    set<JsonWebKey::KeyOp> SIGN_VERIFY;

    // Expected key operations MSL arrays.
    /** Sign/verify. */
    shared_ptr<MslArray> MA_SIGN_VERIFY;
    /** Encrypt/decrypt. */
    shared_ptr<MslArray> MA_ENCRYPT_DECRYPT;
    /** Wrap/unwrap. */
    shared_ptr<MslArray> MA_WRAP_UNWRAP;

    /** Null usage. */
    JsonWebKey::Usage NULL_USAGE;
    /** Null key operations. */
    set<JsonWebKey::KeyOp> NULL_KEYOPS;

<<<<<<< HEAD
    bool EXTRACTABLE = true;
    shared_ptr<MyRsaPublicKey> PUBLIC_KEY;
    shared_ptr<MyRsaPrivateKey> PRIVATE_KEY;
=======
    const bool EXTRACTABLE = true;
    const string KEY_ID;
    shared_ptr<PublicKey> PUBLIC_KEY;
    shared_ptr<PrivateKey> PRIVATE_KEY;
>>>>>>> 5ad73d64
    shared_ptr<SecretKey> SECRET_KEY;

    shared_ptr<MslContext> ctx;
    shared_ptr<IRandom> random;
    /** MSL encoder factory. */
    shared_ptr<MslEncoderFactory> encoder;
    /** Encoder format. */
    const MslEncoderFormat ENCODER_FORMAT;
};

TEST_F(JsonWebKeyTest, evpKey)
{
    shared_ptr<RsaEvpKey> evpKey1 = RsaEvpKey::fromPkcs8(PRIVATE_KEY->getEncoded());
    shared_ptr<ByteArray> pubMod, pubExp, privExp;
    evpKey1->toRaw(pubMod, pubExp, privExp);
    shared_ptr<RsaEvpKey> evpKey2 = RsaEvpKey::fromRaw(pubMod, pubExp, privExp);
    shared_ptr<ByteArray> pkcs8 = evpKey2->toPkcs8();
    EXPECT_EQ(*PRIVATE_KEY->getEncoded(), *pkcs8);
    shared_ptr<RsaEvpKey> evpKey3 = RsaEvpKey::fromPkcs8(pkcs8);
    shared_ptr<ByteArray> n, e, d;
    evpKey3->toRaw(n, e, d);
    EXPECT_EQ(*getPrivateExponent(PRIVATE_KEY), *d);
}

TEST_F(JsonWebKeyTest, rsaUsageCtor)
{
    const JsonWebKey jwk(JsonWebKey::Usage::sig, JsonWebKey::Algorithm::RSA1_5, EXTRACTABLE, KEY_ID, PUBLIC_KEY, PRIVATE_KEY);
    EXPECT_EQ(EXTRACTABLE, jwk.isExtractable());
    EXPECT_EQ(JsonWebKey::Algorithm::RSA1_5, jwk.getAlgorithm());
    EXPECT_EQ(KEY_ID, *jwk.getId());
    shared_ptr<KeyPair> keypair = jwk.getRsaKeyPair();
    EXPECT_TRUE(keypair);
<<<<<<< HEAD

    shared_ptr<MyRsaPublicKey> pubkey = make_shared<MyRsaPublicKey>(keypair->publicKey->getEncoded());
    EXPECT_EQ(*PUBLIC_KEY->getModulus(), *pubkey->getModulus());
    EXPECT_EQ(*PUBLIC_KEY->getPublicExponent(), *pubkey->getPublicExponent());

    shared_ptr<MyRsaPrivateKey> privkey = make_shared<MyRsaPrivateKey>(keypair->privateKey->getEncoded());
    EXPECT_EQ(*PRIVATE_KEY->getModulus(), *privkey->getModulus());
    EXPECT_EQ(*PRIVATE_KEY->getPublicExponent(), *privkey->getPublicExponent());
    EXPECT_EQ(*PRIVATE_KEY->getPrivateExponent(), *privkey->getPrivateExponent());
    EXPECT_FALSE(jwk.getSecretKey());
    EXPECT_EQ(JsonWebKey::Type::rsa, jwk.getType());
    EXPECT_EQ(JsonWebKey::Usage::sig, jwk.getUsage());
    EXPECT_FALSE(jwk.getKeyOps().size());
    shared_ptr<ByteArray> encode = jwk.toMslEncoding(encoder, ENCODER_FORMAT);
    cout << "*** " << string(encode->begin(), encode->end()) << endl;
=======
    EXPECT_EQ(*PUBLIC_KEY, *keypair->publicKey);
    EXPECT_EQ(*PRIVATE_KEY, *keypair->privateKey);
    EXPECT_FALSE(jwk.getSecretKey());
    EXPECT_EQ(JsonWebKey::Type::rsa, jwk.getType());
    EXPECT_EQ(JsonWebKey::Usage::sig, jwk.getUsage());
    EXPECT_EQ(0u, jwk.getKeyOps().size());
    shared_ptr<ByteArray> encode = jwk.toMslEncoding(encoder, ENCODER_FORMAT);
>>>>>>> 5ad73d64
    EXPECT_TRUE(encode);

    const JsonWebKey moJwk(encoder->parseObject(encode));
    EXPECT_EQ(jwk.isExtractable(), moJwk.isExtractable());
    EXPECT_EQ(jwk.getAlgorithm(), moJwk.getAlgorithm());
    EXPECT_EQ(*jwk.getId(), *moJwk.getId());
    shared_ptr<KeyPair> moKeypair = moJwk.getRsaKeyPair();
    EXPECT_TRUE(moKeypair);
<<<<<<< HEAD

    shared_ptr<MyRsaPublicKey> moPubkey = make_shared<MyRsaPublicKey>(moKeypair->publicKey->getEncoded());
    EXPECT_EQ(*pubkey->getModulus(), *moPubkey->getModulus());
    EXPECT_EQ(*pubkey->getPublicExponent(), *moPubkey->getPublicExponent());

    shared_ptr<MyRsaPrivateKey> moPrivkey = make_shared<MyRsaPrivateKey>(moKeypair->privateKey->getEncoded());
    EXPECT_EQ(*privkey->getModulus(), *moPrivkey->getModulus());
    EXPECT_EQ(*privkey->getPrivateExponent(), *moPrivkey->getPrivateExponent());

=======
    EXPECT_EQ(*keypair->publicKey, *moKeypair->publicKey);
    EXPECT_EQ(*getPrivateExponent(keypair->privateKey), *getPrivateExponent(moKeypair->privateKey));
    EXPECT_EQ(*keypair->privateKey, *moKeypair->privateKey);
>>>>>>> 5ad73d64
    EXPECT_FALSE(moJwk.getSecretKey());
    EXPECT_EQ(jwk.getType(), moJwk.getType());
    EXPECT_EQ(jwk.getUsage(), moJwk.getUsage());
    EXPECT_EQ(jwk.getKeyOps(), moJwk.getKeyOps());
    shared_ptr<ByteArray> moEncode = moJwk.toMslEncoding(encoder, ENCODER_FORMAT);
    EXPECT_TRUE(moEncode);
<<<<<<< HEAD
    EXPECT_EQ(encode, moEncode);
}

#if 0
@Test
public void rsaKeyOpsCtor() throws MslCryptoException, MslEncodingException, MslEncoderException {
    final JsonWebKey jwk = new JsonWebKey(SIGN_VERIFY, JsonWebKey::Algorithm::RSA1_5, EXTRACTABLE, KEY_ID, PUBLIC_KEY, PRIVATE_KEY);
    EXPECT_EQ(EXTRACTABLE, jwk.isExtractable());
    EXPECT_EQ(JsonWebKey::Algorithm::RSA1_5, jwk.getAlgorithm());
    EXPECT_EQ(KEY_ID, *jwk.getId());
    shared_ptr<PublicKey> keypair = jwk.getRsaKeyPair();
    EXPECT_TRUE(keypair);
    final RSAPublicKey pubkey = (RSAPublicKey)keypair.getPublic();
    EXPECT_EQ(PUBLIC_KEY->getModulus(), *pubkey->getModulus());
    EXPECT_EQ(PUBLIC_KEY->getPublicExponent(), *pubkey->getPublicExponent());
    final RSAPrivateKey privkey = (RSAPrivateKey)keypair.getPrivate();
    EXPECT_EQ(*PRIVATE_KEY->getModulus(), *privkey->getModulus());
    EXPECT_EQ(*PRIVATE_KEY.->getPrivateExponent(), *privkey->getPrivateExponent());
    EXPECT_FALSE(jwk.getSecretKey());
    EXPECT_EQ(JsonWebKey::Type::rsa, jwk.getType());
    EXPECT_FALSE(jwk.getUsage());
    EXPECT_EQ(SIGN_VERIFY, jwk.getKeyOps());
    final byte[] encode = jwk.toMslEncoding(encoder, ENCODER_FORMAT);
    EXPECT_TRUE(encode);

    final JsonWebKey moJwk = new JsonWebKey(encoder.parseObject(encode));
    EXPECT_EQ(jwk.isExtractable(), moJwk.isExtractable());
    EXPECT_EQ(jwk.getAlgorithm(), moJwk.getAlgorithm());
    EXPECT_EQ(*jwk.getId(), moJwk.getId());
    shared_ptr<PublicKey> moKeypair = moJwk.getRsaKeyPair();
    EXPECT_TRUE(moKeypair);
    final RSAPublicKey moPubkey = (RSAPublicKey)moKeypair.getPublic();
    EXPECT_EQ(*pubkey->getModulus(), *moPubkey->getModulus());
    EXPECT_EQ(*pubkey->getPublicExponent(), *moPubkey->getPublicExponent());
    final RSAPrivateKey moPrivkey = (RSAPrivateKey)moKeypair.getPrivate();
    EXPECT_EQ(*privkey->getModulus(), *moPrivkey->getModulus());
    EXPECT_EQ(*privkey->getPrivateExponent(), *moPrivkey->getPrivateExponent());
=======
    EXPECT_EQ(*encode, *moEncode);
}

TEST_F(JsonWebKeyTest, rsaKeyOpsCtor)
{
    const JsonWebKey jwk(SIGN_VERIFY, JsonWebKey::Algorithm::RSA1_5, EXTRACTABLE, KEY_ID, PUBLIC_KEY, PRIVATE_KEY);
    EXPECT_EQ(EXTRACTABLE, jwk.isExtractable());
    EXPECT_EQ(JsonWebKey::Algorithm::RSA1_5, jwk.getAlgorithm());
    EXPECT_EQ(KEY_ID, *jwk.getId());
    shared_ptr<KeyPair> keypair = jwk.getRsaKeyPair();
    EXPECT_TRUE(keypair);
    EXPECT_EQ(*PUBLIC_KEY, *keypair->publicKey);
    EXPECT_EQ(*PRIVATE_KEY, *keypair->privateKey);
    EXPECT_FALSE(jwk.getSecretKey());
    EXPECT_EQ(JsonWebKey::Type::rsa, jwk.getType());
    EXPECT_EQ(JsonWebKey::Usage::invalid, jwk.getUsage());
    EXPECT_EQ(SIGN_VERIFY, jwk.getKeyOps());
    shared_ptr<ByteArray> encode = jwk.toMslEncoding(encoder, ENCODER_FORMAT);
    EXPECT_TRUE(encode);

    const JsonWebKey moJwk(encoder->parseObject(encode));
    EXPECT_EQ(jwk.isExtractable(), moJwk.isExtractable());
    EXPECT_EQ(jwk.getAlgorithm(), moJwk.getAlgorithm());
    EXPECT_EQ(*jwk.getId(), *moJwk.getId());
    shared_ptr<KeyPair> moKeypair = moJwk.getRsaKeyPair();
    EXPECT_TRUE(moKeypair);
    EXPECT_EQ(*keypair->publicKey, *keypair->publicKey);
    EXPECT_EQ(*keypair->privateKey, *keypair->privateKey);
>>>>>>> 5ad73d64
    EXPECT_FALSE(moJwk.getSecretKey());
    EXPECT_EQ(jwk.getType(), moJwk.getType());
    EXPECT_EQ(jwk.getUsage(), moJwk.getUsage());
    EXPECT_EQ(jwk.getKeyOps(), moJwk.getKeyOps());
<<<<<<< HEAD
    final byte[] moEncode = moJwk.toMslEncoding(encoder, ENCODER_FORMAT);
    EXPECT_TRUE(moEncode);
    // This test will not always pass since the key operations are
    // unordered.
    //EXPECT_EQ(encode, moEncode);
}

@Test
public void rsaUsageJson() throws MslEncoderException {
    final JsonWebKey jwk = new JsonWebKey(JsonWebKey::Usage::sig, JsonWebKey::Algorithm::RSA1_5, EXTRACTABLE, KEY_ID, PUBLIC_KEY, PRIVATE_KEY);
    final MslObject mo = MslTestUtils.toMslObject(encoder, jwk);

    EXPECT_EQ(EXTRACTABLE, mo.optBoolean(KEY_EXTRACTABLE));
    EXPECT_EQ(JsonWebKey::Algorithm::RSA1_5.name(), mo.getString(KEY_ALGORITHM));
    EXPECT_EQ(KEY_ID, mo.getString(KEY_KEY_ID));
    EXPECT_EQ(JsonWebKey::Type::rsa.name(), mo.getString(KEY_TYPE));
    EXPECT_EQ(JsonWebKey::Usage::sig.name(), mo.getString(KEY_USAGE));
    assertFalse(mo.has(KEY_KEY_OPS));

    final String modulus = MslEncoderUtils.b64urlEncode(bi2bytes(PUBLIC_KEY->getModulus()));
    final String pubexp = MslEncoderUtils.b64urlEncode(bi2bytes(PUBLIC_KEY->getPublicExponent()));
    final String privexp = MslEncoderUtils.b64urlEncode(bi2bytes(*PRIVATE_KEY.->getPrivateExponent()));

    EXPECT_EQ(modulus, mo.getString(KEY_MODULUS));
    EXPECT_EQ(pubexp, mo.getString(KEY_PUBLIC_EXPONENT));
    EXPECT_EQ(privexp, mo.getString(KEY_PRIVATE_EXPONENT));

    assertFalse(mo.has(KEY_KEY));
}

@Test
public void rsaKeyOpsJson() throws MslEncoderException {
    final JsonWebKey jwk = new JsonWebKey(SIGN_VERIFY, JsonWebKey::Algorithm::RSA1_5, EXTRACTABLE, KEY_ID, PUBLIC_KEY, PRIVATE_KEY);
    final MslObject mo = MslTestUtils.toMslObject(encoder, jwk);

    EXPECT_EQ(EXTRACTABLE, mo.optBoolean(KEY_EXTRACTABLE));
    EXPECT_EQ(JsonWebKey::Algorithm::RSA1_5.name(), mo.getString(KEY_ALGORITHM));
    EXPECT_EQ(KEY_ID, mo.getString(KEY_KEY_ID));
    EXPECT_EQ(JsonWebKey::Type::rsa.name(), mo.getString(KEY_TYPE));
    assertFalse(mo.has(KEY_USAGE));
    assertTrue(MslEncoderUtils.equalSets(MA_SIGN_VERIFY, mo.getMslArray(KEY_KEY_OPS)));

    final String modulus = MslEncoderUtils.b64urlEncode(bi2bytes(PUBLIC_KEY->getModulus()));
    final String pubexp = MslEncoderUtils.b64urlEncode(bi2bytes(PUBLIC_KEY->getPublicExponent()));
    final String privexp = MslEncoderUtils.b64urlEncode(bi2bytes(*PRIVATE_KEY.->getPrivateExponent()));

    EXPECT_EQ(modulus, mo.getString(KEY_MODULUS));
    EXPECT_EQ(pubexp, mo.getString(KEY_PUBLIC_EXPONENT));
    EXPECT_EQ(privexp, mo.getString(KEY_PRIVATE_EXPONENT));

    assertFalse(mo.has(KEY_KEY));
}

@Test
public void rsaNullCtorPublic() throws MslCryptoException, MslEncodingException, MslEncoderException {
    final JsonWebKey jwk = new JsonWebKey(NULL_USAGE, null, false, null, PUBLIC_KEY, null);
    assertFalse(jwk.isExtractable());
    EXPECT_FALSE(jwk.getAlgorithm());
    EXPECT_FALSE(*jwk.getId());
    shared_ptr<PublicKey> keypair = jwk.getRsaKeyPair();
    EXPECT_TRUE(keypair);
    final RSAPublicKey pubkey = (RSAPublicKey)keypair.getPublic();
    EXPECT_EQ(PUBLIC_KEY->getModulus(), *pubkey->getModulus());
    EXPECT_EQ(PUBLIC_KEY->getPublicExponent(), *pubkey->getPublicExponent());
    final RSAPrivateKey privkey = (RSAPrivateKey)keypair.getPrivate();
    EXPECT_FALSE(privkey);
    EXPECT_FALSE(jwk.getSecretKey());
    EXPECT_EQ(JsonWebKey::Type::rsa, jwk.getType());
    EXPECT_FALSE(jwk.getUsage());
    EXPECT_FALSE(jwk.getKeyOps());
    final byte[] encode = jwk.toMslEncoding(encoder, ENCODER_FORMAT);
    EXPECT_TRUE(encode);

    final JsonWebKey moJwk = new JsonWebKey(encoder.parseObject(encode));
    EXPECT_EQ(jwk.isExtractable(), moJwk.isExtractable());
    EXPECT_EQ(jwk.getAlgorithm(), moJwk.getAlgorithm());
    EXPECT_EQ(*jwk.getId(), moJwk.getId());
    shared_ptr<PublicKey> moKeypair = moJwk.getRsaKeyPair();
    EXPECT_TRUE(moKeypair);
    final RSAPublicKey moPubkey = (RSAPublicKey)moKeypair.getPublic();
    EXPECT_EQ(*pubkey->getModulus(), *moPubkey->getModulus());
    EXPECT_EQ(*pubkey->getPublicExponent(), *moPubkey->getPublicExponent());
    final RSAPrivateKey moPrivkey = (RSAPrivateKey)moKeypair.getPrivate();
    EXPECT_FALSE(moPrivkey);
    EXPECT_FALSE(moJwk.getSecretKey());
    EXPECT_EQ(jwk.getType(), moJwk.getType());
    EXPECT_EQ(jwk.getUsage(), moJwk.getUsage());
    EXPECT_EQ(jwk.getKeyOps(), moJwk.getKeyOps());
    final byte[] moEncode = moJwk.toMslEncoding(encoder, ENCODER_FORMAT);
    EXPECT_TRUE(moEncode);
    EXPECT_EQ(encode, moEncode);
}

@Test
public void rsaNullCtorPrivate() throws MslCryptoException, MslEncodingException, MslEncoderException {
    final JsonWebKey jwk = new JsonWebKey(NULL_USAGE, null, false, null, null, PRIVATE_KEY);
    assertFalse(jwk.isExtractable());
    EXPECT_FALSE(jwk.getAlgorithm());
    EXPECT_FALSE(*jwk.getId());
    shared_ptr<PublicKey> keypair = jwk.getRsaKeyPair();
    EXPECT_TRUE(keypair);
    final RSAPublicKey pubkey = (RSAPublicKey)keypair.getPublic();
    EXPECT_FALSE(pubkey);
    final RSAPrivateKey privkey = (RSAPrivateKey)keypair.getPrivate();
    EXPECT_EQ(*PRIVATE_KEY.->getModulus(), *privkey->getModulus());
    EXPECT_EQ(*PRIVATE_KEY.->getPrivateExponent(), *privkey->getPrivateExponent());
    EXPECT_FALSE(jwk.getSecretKey());
    EXPECT_EQ(JsonWebKey::Type::rsa, jwk.getType());
    EXPECT_FALSE(jwk.getUsage());
    EXPECT_FALSE(jwk.getKeyOps());
    final byte[] encode = jwk.toMslEncoding(encoder, ENCODER_FORMAT);
    EXPECT_TRUE(encode);

    final JsonWebKey moJwk = new JsonWebKey(encoder.parseObject(encode));
    EXPECT_EQ(jwk.isExtractable(), moJwk.isExtractable());
    EXPECT_EQ(jwk.getAlgorithm(), moJwk.getAlgorithm());
    EXPECT_EQ(*jwk.getId(), moJwk.getId());
    shared_ptr<PublicKey> moKeypair = moJwk.getRsaKeyPair();
    EXPECT_TRUE(moKeypair);
    final RSAPublicKey moPubkey = (RSAPublicKey)moKeypair.getPublic();
    EXPECT_FALSE(moPubkey);
    final RSAPrivateKey moPrivkey = (RSAPrivateKey)moKeypair.getPrivate();
    EXPECT_EQ(*privkey->getModulus(), *moPrivkey->getModulus());
    EXPECT_EQ(*privkey->getPrivateExponent(), *moPrivkey->getPrivateExponent());
    EXPECT_FALSE(moJwk.getSecretKey());
    EXPECT_EQ(jwk.getType(), moJwk.getType());
    EXPECT_EQ(jwk.getUsage(), moJwk.getUsage());
    EXPECT_EQ(jwk.getKeyOps(), moJwk.getKeyOps());
    final byte[] moEncode = moJwk.toMslEncoding(encoder, ENCODER_FORMAT);
    EXPECT_TRUE(moEncode);
    EXPECT_EQ(encode, moEncode);
}

@Test
public void rsaNullJsonPublic() throws MslEncoderException {
    final JsonWebKey jwk = new JsonWebKey(NULL_USAGE, null, false, null, PUBLIC_KEY, null);
    final byte[] encode = jwk.toMslEncoding(encoder, ENCODER_FORMAT);
    final MslObject mo = encoder.parseObject(encode);

    assertFalse(mo.getBoolean(KEY_EXTRACTABLE));
    assertFalse(mo.has(KEY_ALGORITHM));
    assertFalse(mo.has(KEY_KEY_ID));
    EXPECT_EQ(JsonWebKey::Type::rsa.name(), mo.getString(KEY_TYPE));
    assertFalse(mo.has(KEY_USAGE));
    assertFalse(mo.has(KEY_KEY_OPS));

    final String modulus = MslEncoderUtils.b64urlEncode(bi2bytes(PUBLIC_KEY->getModulus()));
    final String pubexp = MslEncoderUtils.b64urlEncode(bi2bytes(PUBLIC_KEY->getPublicExponent()));

    EXPECT_EQ(modulus, mo.getString(KEY_MODULUS));
    EXPECT_EQ(pubexp, mo.getString(KEY_PUBLIC_EXPONENT));
    assertFalse(mo.has(KEY_PRIVATE_EXPONENT));

    assertFalse(mo.has(KEY_KEY));
}

@Test
public void rsaNullJsonPrivate() throws MslEncoderException {
    final JsonWebKey jwk = new JsonWebKey(NULL_USAGE, null, false, null, null, PRIVATE_KEY);
    final MslObject mo = MslTestUtils.toMslObject(encoder, jwk);

    assertFalse(mo.getBoolean(KEY_EXTRACTABLE));
    assertFalse(mo.has(KEY_ALGORITHM));
    assertFalse(mo.has(KEY_KEY_ID));
    EXPECT_EQ(JsonWebKey::Type::rsa.name(), mo.getString(KEY_TYPE));
    assertFalse(mo.has(KEY_USAGE));
    assertFalse(mo.has(KEY_KEY_OPS));

    final String modulus = MslEncoderUtils.b64urlEncode(bi2bytes(PUBLIC_KEY->getModulus()));
    final String privexp = MslEncoderUtils.b64urlEncode(bi2bytes(*PRIVATE_KEY.->getPrivateExponent()));

    EXPECT_EQ(modulus, mo.getString(KEY_MODULUS));
    assertFalse(mo.has(KEY_PUBLIC_EXPONENT));
    EXPECT_EQ(privexp, mo.getString(KEY_PRIVATE_EXPONENT));

    assertFalse(mo.has(KEY_KEY));
}

@Test(expected = MslInternalException.class)
public void rsaCtorNullKeys() {
    new JsonWebKey(NULL_USAGE, null, false, null, null, null);
}

@Test(expected = MslInternalException.class)
public void rsaCtorMismatchedAlgorithm() {
    new JsonWebKey(NULL_USAGE, Algorithm.A128CBC, false, null, PUBLIC_KEY, PRIVATE_KEY);
}

@Test
public void octUsageCtor() throws MslCryptoException, MslEncodingException, MslEncoderException {
    final JsonWebKey jwk = new JsonWebKey(Usage.enc, Algorithm.A128CBC, EXTRACTABLE, KEY_ID, SECRET_KEY);
    EXPECT_EQ(EXTRACTABLE, jwk.isExtractable());
    EXPECT_EQ(Algorithm.A128CBC, jwk.getAlgorithm());
    EXPECT_EQ(KEY_ID, *jwk.getId());
    EXPECT_FALSE(jwk.getRsaKeyPair());
    EXPECT_EQ(SECRET_KEY.getEncoded(), jwk.getSecretKey().getEncoded());
    EXPECT_EQ(Type.oct, jwk.getType());
    EXPECT_EQ(Usage.enc, jwk.getUsage());
    EXPECT_FALSE(jwk.getKeyOps());
    final byte[] encode = jwk.toMslEncoding(encoder, ENCODER_FORMAT);
    EXPECT_TRUE(encode);

    final JsonWebKey moJwk = new JsonWebKey(encoder.parseObject(encode));
    EXPECT_EQ(jwk.isExtractable(), moJwk.isExtractable());
    EXPECT_EQ(jwk.getAlgorithm(), moJwk.getAlgorithm());
    EXPECT_EQ(*jwk.getId(), moJwk.getId());
    EXPECT_FALSE(moJwk.getRsaKeyPair());
    EXPECT_EQ(jwk.getSecretKey().getEncoded(), moJwk.getSecretKey().getEncoded());
    EXPECT_EQ(jwk.getType(), moJwk.getType());
    EXPECT_EQ(jwk.getUsage(), moJwk.getUsage());
    EXPECT_EQ(jwk.getKeyOps(), moJwk.getKeyOps());
    final byte[] moEncode = moJwk.toMslEncoding(encoder, ENCODER_FORMAT);
    EXPECT_TRUE(moEncode);
    EXPECT_EQ(encode, moEncode);
}

@Test
public void octKeyOpsCtor() throws MslCryptoException, MslEncodingException, MslEncoderException {
    final JsonWebKey jwk = new JsonWebKey(ENCRYPT_DECRYPT, Algorithm.A128CBC, EXTRACTABLE, KEY_ID, SECRET_KEY);
    EXPECT_EQ(EXTRACTABLE, jwk.isExtractable());
    EXPECT_EQ(Algorithm.A128CBC, jwk.getAlgorithm());
    EXPECT_EQ(KEY_ID, *jwk.getId());
    EXPECT_FALSE(jwk.getRsaKeyPair());
    EXPECT_EQ(SECRET_KEY.getEncoded(), jwk.getSecretKey().getEncoded());
    EXPECT_EQ(Type.oct, jwk.getType());
    EXPECT_FALSE(jwk.getUsage());
    EXPECT_EQ(ENCRYPT_DECRYPT, jwk.getKeyOps());
    final byte[] encode = jwk.toMslEncoding(encoder, ENCODER_FORMAT);
    EXPECT_TRUE(encode);

    final JsonWebKey moJwk = new JsonWebKey(encoder.parseObject(encode));
    EXPECT_EQ(jwk.isExtractable(), moJwk.isExtractable());
    EXPECT_EQ(jwk.getAlgorithm(), moJwk.getAlgorithm());
    EXPECT_EQ(*jwk.getId(), moJwk.getId());
    EXPECT_FALSE(moJwk.getRsaKeyPair());
    EXPECT_EQ(jwk.getSecretKey().getEncoded(), moJwk.getSecretKey().getEncoded());
    EXPECT_EQ(jwk.getType(), moJwk.getType());
    EXPECT_EQ(jwk.getUsage(), moJwk.getUsage());
    EXPECT_EQ(jwk.getKeyOps(), moJwk.getKeyOps());
    final byte[] moEncode = moJwk.toMslEncoding(encoder, ENCODER_FORMAT);
    EXPECT_TRUE(moEncode);
    // This test will not always pass since the key operations are
    // unordered.
    //EXPECT_EQ(encode, moEncode);
}

@Test
public void octUsageJson() throws MslEncoderException {
    final JsonWebKey jwk = new JsonWebKey(Usage.wrap, Algorithm.A128KW, EXTRACTABLE, KEY_ID, SECRET_KEY);
    final MslObject mo = MslTestUtils.toMslObject(encoder, jwk);

    EXPECT_EQ(EXTRACTABLE, mo.optBoolean(KEY_EXTRACTABLE));
    EXPECT_EQ(Algorithm.A128KW.name(), mo.getString(KEY_ALGORITHM));
    EXPECT_EQ(KEY_ID, mo.getString(KEY_KEY_ID));
    EXPECT_EQ(Type.oct.name(), mo.getString(KEY_TYPE));
    EXPECT_EQ(Usage.wrap.name(), mo.getString(KEY_USAGE));
    assertFalse(mo.has(KEY_KEY_OPS));

    assertFalse(mo.has(KEY_MODULUS));
    assertFalse(mo.has(KEY_PUBLIC_EXPONENT));
    assertFalse(mo.has(KEY_PRIVATE_EXPONENT));

    final String key = MslEncoderUtils.b64urlEncode(SECRET_KEY.getEncoded());

    EXPECT_EQ(key, mo.getString(KEY_KEY));
}

@Test
public void octKeyOpsJson() throws MslEncoderException {
    final JsonWebKey jwk = new JsonWebKey(WRAP_UNWRAP, Algorithm.A128KW, EXTRACTABLE, KEY_ID, SECRET_KEY);
    final MslObject mo = MslTestUtils.toMslObject(encoder, jwk);

    EXPECT_EQ(EXTRACTABLE, mo.optBoolean(KEY_EXTRACTABLE));
    EXPECT_EQ(Algorithm.A128KW.name(), mo.getString(KEY_ALGORITHM));
    EXPECT_EQ(KEY_ID, mo.getString(KEY_KEY_ID));
    EXPECT_EQ(Type.oct.name(), mo.getString(KEY_TYPE));
    assertFalse(mo.has(KEY_USAGE));
    assertTrue(MslEncoderUtils.equalSets(MA_WRAP_UNWRAP, mo.getMslArray(KEY_KEY_OPS)));

    assertFalse(mo.has(KEY_MODULUS));
    assertFalse(mo.has(KEY_PUBLIC_EXPONENT));
    assertFalse(mo.has(KEY_PRIVATE_EXPONENT));

    final String key = MslEncoderUtils.b64urlEncode(SECRET_KEY.getEncoded());

    EXPECT_EQ(key, mo.getString(KEY_KEY));
}

@Test
public void octNullCtor() throws MslCryptoException, MslEncodingException, MslEncoderException {
    final JsonWebKey jwk = new JsonWebKey(NULL_USAGE, null, false, null, SECRET_KEY);
    assertFalse(jwk.isExtractable());
    EXPECT_FALSE(jwk.getAlgorithm());
    EXPECT_FALSE(*jwk.getId());
    EXPECT_FALSE(jwk.getRsaKeyPair());
    EXPECT_EQ(SECRET_KEY.getEncoded(), jwk.getSecretKey().getEncoded());
    EXPECT_EQ(Type.oct, jwk.getType());
    EXPECT_FALSE(jwk.getUsage());
    EXPECT_FALSE(jwk.getKeyOps());
    final byte[] encode = jwk.toMslEncoding(encoder, ENCODER_FORMAT);
    EXPECT_TRUE(encode);

    final JsonWebKey moJwk = new JsonWebKey(encoder.parseObject(encode));
    EXPECT_EQ(jwk.isExtractable(), moJwk.isExtractable());
    EXPECT_EQ(jwk.getAlgorithm(), moJwk.getAlgorithm());
    EXPECT_EQ(*jwk.getId(), moJwk.getId());
    EXPECT_FALSE(moJwk.getRsaKeyPair());
    EXPECT_EQ(jwk.getSecretKey(SECRET_KEY.getAlgorithm()).getEncoded(), moJwk.getSecretKey(SECRET_KEY.getAlgorithm()).getEncoded());
    EXPECT_EQ(jwk.getType(), moJwk.getType());
    EXPECT_EQ(jwk.getUsage(), moJwk.getUsage());
    EXPECT_EQ(jwk.getKeyOps(), moJwk.getKeyOps());
    final byte[] moEncode = moJwk.toMslEncoding(encoder, ENCODER_FORMAT);
    EXPECT_TRUE(moEncode);
    EXPECT_EQ(encode, moEncode);
=======
    shared_ptr<ByteArray> moEncode = moJwk.toMslEncoding(encoder, ENCODER_FORMAT);
    EXPECT_TRUE(moEncode);
    EXPECT_EQ(*encode, *moEncode);
}

TEST_F(JsonWebKeyTest, rsaUsageJson)
{
    shared_ptr<JsonWebKey> jwk = make_shared<JsonWebKey>(JsonWebKey::Usage::sig, JsonWebKey::Algorithm::RSA1_5, EXTRACTABLE, KEY_ID, PUBLIC_KEY, PRIVATE_KEY);
    shared_ptr<MslObject> mo = MslTestUtils::toMslObject(encoder, jwk);

    EXPECT_EQ(EXTRACTABLE, mo->optBoolean(KEY_EXTRACTABLE));
    EXPECT_EQ(JsonWebKey::Algorithm::RSA1_5.name(), mo->getString(KEY_ALGORITHM));
    EXPECT_EQ(KEY_ID, mo->getString(KEY_KEY_ID));
    EXPECT_EQ(JsonWebKey::Type::rsa.name(), mo->getString(KEY_TYPE));
    EXPECT_EQ(JsonWebKey::Usage::sig.name(), mo->getString(KEY_USAGE));
    EXPECT_FALSE(mo->has(KEY_KEY_OPS));

    shared_ptr<string> modulus = MslEncoderUtils::b64urlEncode(getModulus(PUBLIC_KEY));
    shared_ptr<string> pubexp = MslEncoderUtils::b64urlEncode(getPublicExponent(PUBLIC_KEY));
    shared_ptr<string> privexp = MslEncoderUtils::b64urlEncode(getPrivateExponent(PRIVATE_KEY));

    EXPECT_EQ(*modulus, mo->getString(KEY_MODULUS));
    EXPECT_EQ(*pubexp, mo->getString(KEY_PUBLIC_EXPONENT));
    EXPECT_EQ(*privexp, mo->getString(KEY_PRIVATE_EXPONENT));

    EXPECT_FALSE(mo->has(KEY_KEY));
>>>>>>> 5ad73d64
}

TEST_F(JsonWebKeyTest, rsaKeyOpsJson)
{
    shared_ptr<JsonWebKey> jwk = make_shared<JsonWebKey>(SIGN_VERIFY, JsonWebKey::Algorithm::RSA1_5, EXTRACTABLE, KEY_ID, PUBLIC_KEY, PRIVATE_KEY);
    shared_ptr<MslObject> mo = MslTestUtils::toMslObject(encoder, jwk);

<<<<<<< HEAD
    assertFalse(mo.getBoolean(KEY_EXTRACTABLE));
    assertFalse(mo.has(KEY_ALGORITHM));
    assertFalse(mo.has(KEY_KEY_ID));
    EXPECT_EQ(Type.oct.name(), mo.getString(KEY_TYPE));
    assertFalse(mo.has(KEY_USAGE));
    assertFalse(mo.has(KEY_KEY_OPS));
=======
    EXPECT_EQ(EXTRACTABLE, mo->optBoolean(KEY_EXTRACTABLE));
    EXPECT_EQ(JsonWebKey::Algorithm::RSA1_5.name(), mo->getString(KEY_ALGORITHM));
    EXPECT_EQ(KEY_ID, mo->getString(KEY_KEY_ID));
    EXPECT_EQ(JsonWebKey::Type::rsa.name(), mo->getString(KEY_TYPE));
    EXPECT_FALSE(mo->has(KEY_USAGE));
    EXPECT_EQ(MA_SIGN_VERIFY, mo->getMslArray(KEY_KEY_OPS));
>>>>>>> 5ad73d64

    shared_ptr<string> modulus = MslEncoderUtils::b64urlEncode(getModulus(PUBLIC_KEY));
    shared_ptr<string> pubexp = MslEncoderUtils::b64urlEncode(getPublicExponent(PUBLIC_KEY));
    shared_ptr<string> privexp = MslEncoderUtils::b64urlEncode(getPrivateExponent(PRIVATE_KEY));

    EXPECT_EQ(*modulus, mo->getString(KEY_MODULUS));
    EXPECT_EQ(*pubexp, mo->getString(KEY_PUBLIC_EXPONENT));
    EXPECT_EQ(*privexp, mo->getString(KEY_PRIVATE_EXPONENT));

<<<<<<< HEAD
    EXPECT_EQ(key, mo.getString(KEY_KEY));
=======
    EXPECT_FALSE(mo->has(KEY_KEY));
>>>>>>> 5ad73d64
}

TEST_F(JsonWebKeyTest, rsaNullCtorPublic)
{
    shared_ptr<JsonWebKey> jwk = make_shared<JsonWebKey>(NULL_USAGE, JsonWebKey::Algorithm::INVALID, false, "", PUBLIC_KEY, shared_ptr<PrivateKey>());
    EXPECT_FALSE(jwk->isExtractable());
    EXPECT_EQ(JsonWebKey::Algorithm::INVALID, jwk->getAlgorithm());
    EXPECT_EQ("", *jwk->getId());
    std::shared_ptr<KeyPair> keypair = jwk->getRsaKeyPair();
    EXPECT_TRUE(keypair.get());
    EXPECT_EQ(*getModulus(PUBLIC_KEY), *getModulus(keypair->publicKey));
    EXPECT_EQ(*getPublicExponent(PUBLIC_KEY), *getPublicExponent(keypair->publicKey));
    EXPECT_FALSE(keypair->privateKey);
    EXPECT_FALSE(jwk->getSecretKey());
    EXPECT_EQ(JsonWebKey::Type::rsa, jwk->getType());
    EXPECT_EQ(NULL_USAGE, jwk->getUsage());
    EXPECT_EQ(0u, jwk->getKeyOps().size());
    shared_ptr<ByteArray> encode = jwk->toMslEncoding(encoder, ENCODER_FORMAT);
    EXPECT_TRUE(encode);

    const JsonWebKey moJwk(encoder->parseObject(encode));
    EXPECT_EQ(jwk->isExtractable(), moJwk.isExtractable());
    EXPECT_EQ(jwk->getAlgorithm(), moJwk.getAlgorithm());
    EXPECT_EQ(*jwk->getId(), *moJwk.getId());
    std::shared_ptr<KeyPair> moKeypair = moJwk.getRsaKeyPair();
    EXPECT_TRUE(moKeypair);
    EXPECT_EQ(*getModulus(keypair->publicKey), *getModulus(moKeypair->publicKey));
    EXPECT_EQ(*getPublicExponent(keypair->publicKey), *getPublicExponent(moKeypair->publicKey));
    EXPECT_FALSE(moKeypair->privateKey);
    EXPECT_FALSE(moJwk.getSecretKey());
    EXPECT_EQ(jwk->getType(), moJwk.getType());
    EXPECT_EQ(jwk->getUsage(), moJwk.getUsage());
    EXPECT_EQ(jwk->getKeyOps(), moJwk.getKeyOps());
    shared_ptr<ByteArray> moEncode = moJwk.toMslEncoding(encoder, ENCODER_FORMAT);
    EXPECT_TRUE(moEncode);
    EXPECT_EQ(*encode, *moEncode);
}

TEST_F(JsonWebKeyTest, rsaNullCtorPrivate)
{
    shared_ptr<JsonWebKey> jwk = make_shared<JsonWebKey>(NULL_USAGE, JsonWebKey::Algorithm::INVALID, false, "", shared_ptr<PublicKey>(), PRIVATE_KEY);
    EXPECT_FALSE(jwk->isExtractable());
    EXPECT_EQ(JsonWebKey::Algorithm::INVALID, jwk->getAlgorithm());
    EXPECT_EQ(JsonWebKey::Algorithm::INVALID, jwk->getAlgorithm());
    std::shared_ptr<KeyPair> keypair = jwk->getRsaKeyPair();
    EXPECT_TRUE(keypair.get());
    EXPECT_FALSE(keypair->publicKey);
    EXPECT_EQ(*getModulus(PRIVATE_KEY), *getModulus(keypair->privateKey));
    EXPECT_EQ(*getPublicExponent(PRIVATE_KEY), *getPublicExponent(keypair->privateKey));
    EXPECT_FALSE(jwk->getSecretKey());
    EXPECT_EQ(JsonWebKey::Type::rsa, jwk->getType());
    EXPECT_EQ(NULL_USAGE, jwk->getUsage());
    EXPECT_EQ(0u, jwk->getKeyOps().size());
    shared_ptr<ByteArray> encode = jwk->toMslEncoding(encoder, ENCODER_FORMAT);
    EXPECT_TRUE(encode);

    shared_ptr<JsonWebKey> moJwk = make_shared<JsonWebKey>(encoder->parseObject(encode));
    EXPECT_EQ(jwk->isExtractable(), moJwk->isExtractable());
    EXPECT_EQ(jwk->getAlgorithm(), moJwk->getAlgorithm());
    EXPECT_EQ(*jwk->getId(), *moJwk->getId());
    std::shared_ptr<KeyPair> moKeypair = moJwk->getRsaKeyPair();
    EXPECT_TRUE(moKeypair);
    EXPECT_FALSE(moKeypair->publicKey);
    EXPECT_TRUE(moKeypair->privateKey);
    EXPECT_EQ(*getModulus(keypair->privateKey), *getModulus(moKeypair->privateKey));
    EXPECT_EQ(*getPrivateExponent(keypair->privateKey), *getPrivateExponent(moKeypair->privateKey));
    EXPECT_FALSE(moJwk->getSecretKey());
    EXPECT_EQ(jwk->getType(), moJwk->getType());
    EXPECT_EQ(jwk->getUsage(), moJwk->getUsage());
    EXPECT_EQ(jwk->getKeyOps(), moJwk->getKeyOps());
    shared_ptr<ByteArray> moEncode = moJwk->toMslEncoding(encoder, ENCODER_FORMAT);
    EXPECT_TRUE(moEncode);
    EXPECT_EQ(*encode, *moEncode);
}

TEST_F(JsonWebKeyTest, rsaNullJsonPublic)
{
    shared_ptr<JsonWebKey> jwk = make_shared<JsonWebKey>(NULL_USAGE, JsonWebKey::Algorithm::INVALID, false, "", PUBLIC_KEY, shared_ptr<PrivateKey>());
    shared_ptr<ByteArray> encode = jwk->toMslEncoding(encoder, ENCODER_FORMAT);
    shared_ptr<MslObject> mo = encoder->parseObject(encode);

    EXPECT_FALSE(mo->getBoolean(KEY_EXTRACTABLE));
    EXPECT_FALSE(mo->has(KEY_ALGORITHM));
    EXPECT_EQ("", mo->getString(KEY_KEY_ID));
    EXPECT_EQ(JsonWebKey::Type::rsa.name(), mo->getString(KEY_TYPE));
    EXPECT_FALSE(mo->has(KEY_USAGE));
    EXPECT_FALSE(mo->has(KEY_KEY_OPS));

    shared_ptr<string> modulus = MslEncoderUtils::b64urlEncode(getModulus(PUBLIC_KEY));
    shared_ptr<string> pubexp = MslEncoderUtils::b64urlEncode(getPublicExponent(PUBLIC_KEY));

    EXPECT_EQ(*modulus, mo->getString(KEY_MODULUS));
    EXPECT_EQ(*pubexp, mo->getString(KEY_PUBLIC_EXPONENT));
    EXPECT_FALSE(mo->has(KEY_PRIVATE_EXPONENT));

    EXPECT_FALSE(mo->has(KEY_KEY));
}

TEST_F(JsonWebKeyTest, rsaNullJsonPrivate)
{
    shared_ptr<JsonWebKey> jwk = make_shared<JsonWebKey>(NULL_USAGE, JsonWebKey::Algorithm::INVALID, false, "", shared_ptr<PublicKey>(), PRIVATE_KEY);
    shared_ptr<MslObject> mo = MslTestUtils::toMslObject(encoder, jwk);

<<<<<<< HEAD
    final JsonWebKey moJwk = new JsonWebKey(mo);
    EXPECT_EQ(Usage.enc, moJwk.getUsage());
    EXPECT_FALSE(moJwk.getKeyOps());
=======
    EXPECT_FALSE(mo->getBoolean(KEY_EXTRACTABLE));
    EXPECT_FALSE(mo->has(KEY_ALGORITHM));
    EXPECT_EQ("", mo->getString(KEY_KEY_ID));
    EXPECT_EQ(JsonWebKey::Type::rsa.name(), mo->getString(KEY_TYPE));
    EXPECT_FALSE(mo->has(KEY_USAGE));
    EXPECT_FALSE(mo->has(KEY_KEY_OPS));

    shared_ptr<string> modulus = MslEncoderUtils::b64urlEncode(getModulus(PUBLIC_KEY));
    shared_ptr<string> privexp = MslEncoderUtils::b64urlEncode(getPrivateExponent(PRIVATE_KEY));

    EXPECT_EQ(*modulus, mo->getString(KEY_MODULUS));
    EXPECT_FALSE(mo->has(KEY_PUBLIC_EXPONENT));
    EXPECT_EQ(*privexp, mo->getString(KEY_PRIVATE_EXPONENT));

    EXPECT_FALSE(mo->has(KEY_KEY));
>>>>>>> 5ad73d64
}

//@Test(expected = MslInternalException.class)
TEST_F(JsonWebKeyTest, rsaCtorNullKeys)
{
    EXPECT_THROW(new JsonWebKey(NULL_USAGE, JsonWebKey::Algorithm::INVALID, false, "", shared_ptr<PublicKey>(), shared_ptr<PrivateKey>()), MslInternalException);
}

//@Test(expected = MslInternalException.class)
TEST_F(JsonWebKeyTest, rsaCtorMismatchedAlgorithm)
{
    EXPECT_THROW(new JsonWebKey(NULL_USAGE, JsonWebKey::Algorithm::A128CBC, false, "", PUBLIC_KEY, PRIVATE_KEY), MslInternalException);
}

<<<<<<< HEAD
    final JsonWebKey moJwk = new JsonWebKey(mo);
    EXPECT_FALSE(moJwk.getUsage());
    EXPECT_EQ(new HashSet<KeyOp>(Arrays.asList(KeyOp.encrypt, KeyOp.decrypt)), moJwk.getKeyOps());
}

@Test(expected = MslInternalException.class)
public void octCtorMismatchedAlgo() {
    new JsonWebKey(NULL_USAGE, JsonWebKey::Algorithm::RSA1_5, false, null, SECRET_KEY);
=======
TEST_F(JsonWebKeyTest, octUsageCtor)
{
    shared_ptr<JsonWebKey> jwk = make_shared<JsonWebKey>(JsonWebKey::Usage::enc, JsonWebKey::Algorithm::A128CBC, EXTRACTABLE, KEY_ID, SECRET_KEY);
    EXPECT_EQ(EXTRACTABLE, jwk->isExtractable());
    EXPECT_EQ(JsonWebKey::Algorithm::A128CBC, jwk->getAlgorithm());
    EXPECT_EQ(KEY_ID, *jwk->getId());
    EXPECT_FALSE(jwk->getRsaKeyPair());
    EXPECT_EQ(SECRET_KEY->getEncoded(), jwk->getSecretKey()->getEncoded());
    EXPECT_EQ(JsonWebKey::Type::oct, jwk->getType());
    EXPECT_EQ(JsonWebKey::Usage::enc, jwk->getUsage());
    EXPECT_EQ(0u, jwk->getKeyOps().size());
    shared_ptr<ByteArray> encode = jwk->toMslEncoding(encoder, ENCODER_FORMAT);
    EXPECT_TRUE(encode);

    shared_ptr<JsonWebKey> moJwk = make_shared<JsonWebKey>(encoder->parseObject(encode));
    EXPECT_EQ(jwk->isExtractable(), moJwk->isExtractable());
    EXPECT_EQ(jwk->getAlgorithm(), moJwk->getAlgorithm());
    EXPECT_EQ(*jwk->getId(), *moJwk->getId());
    EXPECT_FALSE(moJwk->getRsaKeyPair());
    EXPECT_EQ(*jwk->getSecretKey()->getEncoded(), *moJwk->getSecretKey()->getEncoded());
    EXPECT_EQ(jwk->getType(), moJwk->getType());
    EXPECT_EQ(jwk->getUsage(), moJwk->getUsage());
    EXPECT_EQ(jwk->getKeyOps(), moJwk->getKeyOps());
    shared_ptr<ByteArray> moEncode = moJwk->toMslEncoding(encoder, ENCODER_FORMAT);
    EXPECT_TRUE(moEncode);
    EXPECT_EQ(*encode, *moEncode);
}

TEST_F(JsonWebKeyTest, octKeyOpsCtor)
{
    shared_ptr<JsonWebKey> jwk = make_shared<JsonWebKey>(ENCRYPT_DECRYPT, JsonWebKey::Algorithm::A128CBC, EXTRACTABLE, KEY_ID, SECRET_KEY);
    EXPECT_EQ(EXTRACTABLE, jwk->isExtractable());
    EXPECT_EQ(JsonWebKey::Algorithm::A128CBC, jwk->getAlgorithm());
    EXPECT_EQ(KEY_ID, *jwk->getId());
    EXPECT_FALSE(jwk->getRsaKeyPair());
    EXPECT_EQ(SECRET_KEY->getEncoded(), jwk->getSecretKey()->getEncoded());
    EXPECT_EQ(JsonWebKey::Type::oct, jwk->getType());
    EXPECT_EQ(JsonWebKey::Usage::invalid, jwk->getUsage());
    EXPECT_EQ(ENCRYPT_DECRYPT, jwk->getKeyOps());
    shared_ptr<ByteArray> encode = jwk->toMslEncoding(encoder, ENCODER_FORMAT);
    EXPECT_TRUE(encode);

    shared_ptr<JsonWebKey> moJwk = make_shared<JsonWebKey>(encoder->parseObject(encode));
    EXPECT_EQ(jwk->isExtractable(), moJwk->isExtractable());
    EXPECT_EQ(jwk->getAlgorithm(), moJwk->getAlgorithm());
    EXPECT_EQ(*jwk->getId(), *moJwk->getId());
    EXPECT_FALSE(moJwk->getRsaKeyPair());
    EXPECT_EQ(*jwk->getSecretKey()->getEncoded(), *moJwk->getSecretKey()->getEncoded());
    EXPECT_EQ(jwk->getType(), moJwk->getType());
    EXPECT_EQ(jwk->getUsage(), moJwk->getUsage());
    EXPECT_EQ(jwk->getKeyOps(), moJwk->getKeyOps());
    shared_ptr<ByteArray> moEncode = moJwk->toMslEncoding(encoder, ENCODER_FORMAT);
    EXPECT_TRUE(moEncode);
    EXPECT_EQ(*encode, *moEncode);
>>>>>>> 5ad73d64
}

TEST_F(JsonWebKeyTest, octUsageJson)
{
    shared_ptr<JsonWebKey> jwk = make_shared<JsonWebKey>(JsonWebKey::Usage::wrap, JsonWebKey::Algorithm::A128KW, EXTRACTABLE, KEY_ID, SECRET_KEY);
    shared_ptr<MslObject> mo = MslTestUtils::toMslObject(encoder, jwk);

    EXPECT_EQ(EXTRACTABLE, mo->optBoolean(KEY_EXTRACTABLE));
    EXPECT_EQ(JsonWebKey::Algorithm::A128KW.name(), mo->getString(KEY_ALGORITHM));
    EXPECT_EQ(KEY_ID, mo->getString(KEY_KEY_ID));
    EXPECT_EQ(JsonWebKey::Type::oct.name(), mo->getString(KEY_TYPE));
    EXPECT_EQ(JsonWebKey::Usage::wrap.name(), mo->getString(KEY_USAGE));
    EXPECT_FALSE(mo->has(KEY_KEY_OPS));

    EXPECT_FALSE(mo->has(KEY_MODULUS));
    EXPECT_FALSE(mo->has(KEY_PUBLIC_EXPONENT));
    EXPECT_FALSE(mo->has(KEY_PRIVATE_EXPONENT));

    shared_ptr<string> key = MslEncoderUtils::b64urlEncode(SECRET_KEY->getEncoded());

    EXPECT_EQ(*key, mo->getString(KEY_KEY));
}

TEST_F(JsonWebKeyTest, octKeyOpsJson)
{
    shared_ptr<JsonWebKey> jwk = make_shared<JsonWebKey>(WRAP_UNWRAP, JsonWebKey::Algorithm::A128KW, EXTRACTABLE, KEY_ID, SECRET_KEY);
    shared_ptr<MslObject> mo = MslTestUtils::toMslObject(encoder, jwk);

    EXPECT_EQ(EXTRACTABLE, mo->optBoolean(KEY_EXTRACTABLE));
    EXPECT_EQ(JsonWebKey::Algorithm::A128KW.name(), mo->getString(KEY_ALGORITHM));
    EXPECT_EQ(KEY_ID, mo->getString(KEY_KEY_ID));
    EXPECT_EQ(JsonWebKey::Type::oct.name(), mo->getString(KEY_TYPE));
    EXPECT_FALSE(mo->has(KEY_USAGE));
    EXPECT_EQ(MA_WRAP_UNWRAP, mo->getMslArray(KEY_KEY_OPS));

    EXPECT_FALSE(mo->has(KEY_MODULUS));
    EXPECT_FALSE(mo->has(KEY_PUBLIC_EXPONENT));
    EXPECT_FALSE(mo->has(KEY_PRIVATE_EXPONENT));

    shared_ptr<string> key = MslEncoderUtils::b64urlEncode(SECRET_KEY->getEncoded());

    EXPECT_EQ(*key, mo->getString(KEY_KEY));
}

TEST_F(JsonWebKeyTest, octNullCtor)
{
    shared_ptr<JsonWebKey> jwk = make_shared<JsonWebKey>(NULL_USAGE, JsonWebKey::Algorithm::INVALID, false, "", SECRET_KEY);
    EXPECT_FALSE(jwk->isExtractable());
    EXPECT_EQ(JsonWebKey::Algorithm::INVALID, jwk->getAlgorithm());
    EXPECT_EQ("", *jwk->getId());
    EXPECT_FALSE(jwk->getRsaKeyPair());
    EXPECT_EQ(SECRET_KEY->getEncoded(), jwk->getSecretKey()->getEncoded());
    EXPECT_EQ(JsonWebKey::Type::oct, jwk->getType());
    EXPECT_EQ(NULL_USAGE, jwk->getUsage());
    EXPECT_EQ(0u, jwk->getKeyOps().size());
    shared_ptr<ByteArray> encode = jwk->toMslEncoding(encoder, ENCODER_FORMAT);
    EXPECT_TRUE(encode);

    shared_ptr<JsonWebKey> moJwk = make_shared<JsonWebKey>(encoder->parseObject(encode));
    EXPECT_EQ(jwk->isExtractable(), moJwk->isExtractable());
    EXPECT_EQ(jwk->getAlgorithm(), moJwk->getAlgorithm());
    EXPECT_EQ(*jwk->getId(), *moJwk->getId());
    EXPECT_FALSE(moJwk->getRsaKeyPair());
    EXPECT_EQ(*jwk->getSecretKey(SECRET_KEY->getAlgorithm())->getEncoded(), *moJwk->getSecretKey(SECRET_KEY->getAlgorithm())->getEncoded());
    EXPECT_EQ(jwk->getType(), moJwk->getType());
    EXPECT_EQ(jwk->getUsage(), moJwk->getUsage());
    EXPECT_EQ(jwk->getKeyOps(), moJwk->getKeyOps());
    shared_ptr<ByteArray> moEncode = moJwk->toMslEncoding(encoder, ENCODER_FORMAT);
    EXPECT_TRUE(moEncode);
    EXPECT_EQ(*encode, *moEncode);
}

TEST_F(JsonWebKeyTest, octNullJson)
{
    shared_ptr<JsonWebKey> jwk = make_shared<JsonWebKey>(NULL_USAGE, JsonWebKey::Algorithm::INVALID, false, "", SECRET_KEY);
    shared_ptr<MslObject> mo = MslTestUtils::toMslObject(encoder, jwk);

    EXPECT_FALSE(mo->getBoolean(KEY_EXTRACTABLE));
    EXPECT_FALSE(mo->has(KEY_ALGORITHM));
    EXPECT_EQ("", *jwk->getId());
    EXPECT_EQ(JsonWebKey::Type::oct.name(), mo->getString(KEY_TYPE));
    EXPECT_EQ(NULL_USAGE, jwk->getUsage());
    EXPECT_EQ(0u, jwk->getKeyOps().size());

    EXPECT_FALSE(mo->has(KEY_MODULUS));
    EXPECT_FALSE(mo->has(KEY_PUBLIC_EXPONENT));
    EXPECT_FALSE(mo->has(KEY_PRIVATE_EXPONENT));

    shared_ptr<string> key = MslEncoderUtils::b64urlEncode(SECRET_KEY->getEncoded());

    EXPECT_EQ(*key, mo->getString(KEY_KEY));
}

TEST_F(JsonWebKeyTest, usageOnly)
{
    shared_ptr<JsonWebKey> jwk = make_shared<JsonWebKey>(NULL_USAGE, JsonWebKey::Algorithm::INVALID, false, "", SECRET_KEY);
    shared_ptr<MslObject> mo = MslTestUtils::toMslObject(encoder, jwk);

    mo->put(KEY_USAGE, JsonWebKey::Usage::enc.name());

    shared_ptr<JsonWebKey> moJwk = make_shared<JsonWebKey>(mo);
    EXPECT_EQ(JsonWebKey::Usage::enc, moJwk->getUsage());
    EXPECT_EQ(0u, moJwk->getKeyOps().size());
}

TEST_F(JsonWebKeyTest, keyOpsOnly)
{
    shared_ptr<JsonWebKey> jwk = make_shared<JsonWebKey>(NULL_USAGE, JsonWebKey::Algorithm::INVALID, false, "", SECRET_KEY);
    shared_ptr<MslObject> mo = MslTestUtils::toMslObject(encoder, jwk);

    mo->put(KEY_KEY_OPS, MA_ENCRYPT_DECRYPT);

    shared_ptr<JsonWebKey> moJwk = make_shared<JsonWebKey>(mo);
    EXPECT_EQ(NULL_USAGE, moJwk->getUsage());
    set<JsonWebKey::KeyOp> keyOps;
    keyOps.insert(JsonWebKey::KeyOp::encrypt);
    keyOps.insert(JsonWebKey::KeyOp::decrypt);
    EXPECT_EQ(keyOps, moJwk->getKeyOps());
}

TEST_F(JsonWebKeyTest, octCtorMismatchedAlgo)
{
//@Test(expected = MslInternalException.class)
    EXPECT_THROW(JsonWebKey(NULL_USAGE, JsonWebKey::Algorithm::RSA1_5, false, "", SECRET_KEY), MslInternalException);
}

TEST_F(JsonWebKeyTest, missingType)
{
//    thrown.expect(MslEncodingException.class);
//    thrown.expectMslError(MslError.MSL_PARSE_ERROR);

    shared_ptr<JsonWebKey> jwk = make_shared<JsonWebKey>(NULL_USAGE, JsonWebKey::Algorithm::INVALID, false, "", SECRET_KEY);
    shared_ptr<MslObject> mo = MslTestUtils::toMslObject(encoder, jwk);

    mo->remove(KEY_TYPE);

    try {
        new JsonWebKey(mo);
        ADD_FAILURE() << "Should have thrown";
    }
    catch (const MslEncodingException& e) {
        EXPECT_EQ(MslError::MSL_PARSE_ERROR, e.getError());
    }
}

TEST_F(JsonWebKeyTest, invalidType)
{
//    thrown.expect(MslCryptoException.class);
//    thrown.expectMslError(MslError.UNIDENTIFIED_JWK_TYPE);

    shared_ptr<JsonWebKey> jwk = make_shared<JsonWebKey>(NULL_USAGE, JsonWebKey::Algorithm::INVALID, false, "", SECRET_KEY);
    shared_ptr<MslObject> mo = MslTestUtils::toMslObject(encoder, jwk);

<<<<<<< HEAD
    EXPECT_TRUE(mo.remove(KEY_EXTRACTABLE));

    final JsonWebKey moJwk = new JsonWebKey(mo);
    EXPECT_EQ(jwk.isExtractable(), moJwk.isExtractable());
    EXPECT_EQ(jwk.getAlgorithm(), moJwk.getAlgorithm());
    EXPECT_EQ(*jwk.getId(), moJwk.getId());
    EXPECT_FALSE(moJwk.getRsaKeyPair());
    EXPECT_EQ(jwk.getSecretKey(SECRET_KEY.getAlgorithm()).getEncoded(), moJwk.getSecretKey(SECRET_KEY.getAlgorithm()).getEncoded());
    EXPECT_EQ(jwk.getType(), moJwk.getType());
    EXPECT_EQ(jwk.getUsage(), moJwk.getUsage());
    final byte[] moEncode = moJwk.toMslEncoding(encoder, ENCODER_FORMAT);
    EXPECT_TRUE(moEncode);
    EXPECT_EQ(encode, moEncode);
=======
    mo->put<string>(KEY_TYPE, "x");

    try {
        new JsonWebKey(mo);
        ADD_FAILURE() << "Should have thrown";
    }
    catch (const MslCryptoException& e) {
        EXPECT_EQ(MslError::UNIDENTIFIED_JWK_TYPE, e.getError());
    }
>>>>>>> 5ad73d64
}

TEST_F(JsonWebKeyTest, invalidUsage)
{
//    thrown.expect(MslCryptoException.class);
//    thrown.expectMslError(MslError.UNIDENTIFIED_JWK_USAGE);

    shared_ptr<JsonWebKey> jwk = make_shared<JsonWebKey>(NULL_USAGE, JsonWebKey::Algorithm::INVALID, false, "", SECRET_KEY);
    shared_ptr<MslObject> mo = MslTestUtils::toMslObject(encoder, jwk);

    mo->put<string>(KEY_USAGE, "x");

    try {
        new JsonWebKey(mo);
        ADD_FAILURE() << "Should have thrown";
    }
    catch (const MslCryptoException& e) {
        EXPECT_EQ(MslError::UNIDENTIFIED_JWK_USAGE, e.getError());
    }
}

TEST_F(JsonWebKeyTest, invalidKeyOp)
{
//    thrown.expect(MslCryptoException.class);
//    thrown.expectMslError(MslError.UNIDENTIFIED_JWK_KEYOP);

    shared_ptr<JsonWebKey> jwk = make_shared<JsonWebKey>(NULL_USAGE, JsonWebKey::Algorithm::INVALID, false, "", SECRET_KEY);
    shared_ptr<MslObject> mo = MslTestUtils::toMslObject(encoder, jwk);

    shared_ptr<MslArray> keyOps = make_shared<MslArray>();
    keyOps->put(-1, JsonWebKey::KeyOp::encrypt.name());
    keyOps->put<string>(-1, "x");
    keyOps->put(-1, JsonWebKey::KeyOp::decrypt.name());

    mo->put(KEY_KEY_OPS, keyOps);

    try {
        new JsonWebKey(mo);
        ADD_FAILURE() << "Should have thrown";
    }
    catch (const MslCryptoException& e) {
        EXPECT_EQ(MslError::UNIDENTIFIED_JWK_KEYOP, e.getError());
    }
}

TEST_F(JsonWebKeyTest, invalidAlgorithm)
{
//    thrown.expect(MslCryptoException.class);
//    thrown.expectMslError(MslError.UNIDENTIFIED_JWK_ALGORITHM);

    shared_ptr<JsonWebKey> jwk = make_shared<JsonWebKey>(NULL_USAGE, JsonWebKey::Algorithm::INVALID, false, "", SECRET_KEY);
    shared_ptr<MslObject> mo = MslTestUtils::toMslObject(encoder, jwk);

    mo->put<string>(KEY_ALGORITHM, "x");

    try {
        new JsonWebKey(mo);
        ADD_FAILURE() << "Should have thrown";
    }
    catch (const MslCryptoException& e) {
        EXPECT_EQ(MslError::UNIDENTIFIED_JWK_ALGORITHM, e.getError());
    }
}

TEST_F(JsonWebKeyTest, missingExtractable)
{
    shared_ptr<JsonWebKey> jwk = make_shared<JsonWebKey>(NULL_USAGE, JsonWebKey::Algorithm::INVALID, false, "", SECRET_KEY);
    shared_ptr<ByteArray> encode = jwk->toMslEncoding(encoder, ENCODER_FORMAT);
    shared_ptr<MslObject> mo = encoder->parseObject(encode);

    EXPECT_FALSE(mo->remove(KEY_EXTRACTABLE).isNull());

    shared_ptr<JsonWebKey> moJwk = make_shared<JsonWebKey>(mo);
    EXPECT_EQ(jwk->isExtractable(), moJwk->isExtractable());
    EXPECT_EQ(jwk->getAlgorithm(), moJwk->getAlgorithm());
    EXPECT_EQ(*jwk->getId(), *moJwk->getId());
    EXPECT_FALSE(moJwk->getRsaKeyPair());
    EXPECT_EQ(*jwk->getSecretKey(SECRET_KEY->getAlgorithm())->getEncoded(), *moJwk->getSecretKey(SECRET_KEY->getAlgorithm())->getEncoded());
    EXPECT_EQ(jwk->getType(), moJwk->getType());
    EXPECT_EQ(jwk->getUsage(), moJwk->getUsage());
    shared_ptr<ByteArray> moEncode = moJwk->toMslEncoding(encoder, ENCODER_FORMAT);
    EXPECT_TRUE(moEncode);
    EXPECT_EQ(*encode, *moEncode);
}

TEST_F(JsonWebKeyTest, invalidExtractable)
{
//    thrown.expect(MslEncodingException.class);
//    thrown.expectMslError(MslError.MSL_PARSE_ERROR);

    shared_ptr<JsonWebKey> jwk = make_shared<JsonWebKey>(NULL_USAGE, JsonWebKey::Algorithm::INVALID, false, "", SECRET_KEY);
    shared_ptr<MslObject> mo = MslTestUtils::toMslObject(encoder, jwk);

    mo->put<string>(KEY_EXTRACTABLE, "x");

    try {
        new JsonWebKey(mo);
        ADD_FAILURE() << "Should have thrown";
    }
    catch (const MslEncodingException& e) {
        EXPECT_EQ(MslError::MSL_PARSE_ERROR, e.getError());
    }
}

TEST_F(JsonWebKeyTest, missingKey)
{
//    thrown.expect(MslEncodingException.class);
//    thrown.expectMslError(MslError.MSL_PARSE_ERROR);

    shared_ptr<JsonWebKey> jwk = make_shared<JsonWebKey>(NULL_USAGE, JsonWebKey::Algorithm::INVALID, false, "", SECRET_KEY);
    shared_ptr<MslObject> mo = MslTestUtils::toMslObject(encoder, jwk);

    mo->remove(KEY_KEY);

    try {
        new JsonWebKey(mo);
        ADD_FAILURE() << "Should have thrown";
    }
    catch (const MslEncodingException& e) {
        EXPECT_EQ(MslError::MSL_PARSE_ERROR, e.getError());
    }
}

TEST_F(JsonWebKeyTest, emptyKey)
{
//    thrown.expect(MslCryptoException.class);
//    thrown.expectMslError(MslError.INVALID_JWK_KEYDATA);

    shared_ptr<JsonWebKey> jwk = make_shared<JsonWebKey>(NULL_USAGE, JsonWebKey::Algorithm::INVALID, false, "", SECRET_KEY);
    shared_ptr<MslObject> mo = MslTestUtils::toMslObject(encoder, jwk);

    mo->put<string>(KEY_KEY, "");

    try {
        new JsonWebKey(mo);
        ADD_FAILURE() << "Should have thrown";
    }
    catch (const MslCryptoException& e) {
        EXPECT_EQ(MslError::INVALID_JWK_KEYDATA, e.getError());
    }
}

TEST_F(JsonWebKeyTest, missingModulus)
{
//    thrown.expect(MslEncodingException.class);
//    thrown.expectMslError(MslError.MSL_PARSE_ERROR);

    shared_ptr<JsonWebKey> jwk = make_shared<JsonWebKey>(NULL_USAGE, JsonWebKey::Algorithm::INVALID, false, "", PUBLIC_KEY, PRIVATE_KEY);
    shared_ptr<MslObject> mo = MslTestUtils::toMslObject(encoder, jwk);

    mo->remove(KEY_MODULUS);

    try {
        new JsonWebKey(mo);
        ADD_FAILURE() << "Should have thrown";
    }
    catch (const MslEncodingException& e) {
        EXPECT_EQ(MslError::MSL_PARSE_ERROR, e.getError());
    }
}

TEST_F(JsonWebKeyTest, emptyModulus)
{
//    thrown.expect(MslCryptoException.class);
//    thrown.expectMslError(MslError.INVALID_JWK_KEYDATA);

    shared_ptr<JsonWebKey> jwk = make_shared<JsonWebKey>(NULL_USAGE, JsonWebKey::Algorithm::INVALID, false, "", PUBLIC_KEY, PRIVATE_KEY);
    shared_ptr<MslObject> mo = MslTestUtils::toMslObject(encoder, jwk);

    mo->put<string>(KEY_MODULUS, "");

    try {
        new JsonWebKey(mo);
        ADD_FAILURE() << "Should have thrown";
    }
    catch (const MslCryptoException& e) {
        EXPECT_EQ(MslError::INVALID_JWK_KEYDATA, e.getError());
    }
}

TEST_F(JsonWebKeyTest, missingExponents)
{
//    thrown.expect(MslEncodingException.class);
//    thrown.expectMslError(MslError.MSL_PARSE_ERROR);

    shared_ptr<JsonWebKey> jwk = make_shared<JsonWebKey>(NULL_USAGE, JsonWebKey::Algorithm::INVALID, false, "", PUBLIC_KEY, PRIVATE_KEY);
    shared_ptr<MslObject> mo = MslTestUtils::toMslObject(encoder, jwk);

    mo->remove(KEY_PUBLIC_EXPONENT);
    mo->remove(KEY_PRIVATE_EXPONENT);

    try {
        new JsonWebKey(mo);
        ADD_FAILURE() << "Should have thrown";
    }
    catch (const MslEncodingException& e) {
        EXPECT_EQ(MslError::MSL_PARSE_ERROR, e.getError());
    }
}

TEST_F(JsonWebKeyTest, emptyPublicExponent)
{
//    thrown.expect(MslCryptoException.class);
//    thrown.expectMslError(MslError.INVALID_JWK_KEYDATA);

    shared_ptr<JsonWebKey> jwk = make_shared<JsonWebKey>(NULL_USAGE, JsonWebKey::Algorithm::INVALID, false, "", PUBLIC_KEY, PRIVATE_KEY);
    shared_ptr<MslObject> mo = MslTestUtils::toMslObject(encoder, jwk);

    mo->put<string>(KEY_PUBLIC_EXPONENT, "");

    try {
        new JsonWebKey(mo);
        ADD_FAILURE() << "Should have thrown";
    }
    catch (const MslCryptoException& e) {
        EXPECT_EQ(MslError::INVALID_JWK_KEYDATA, e.getError());
    }
}

TEST_F(JsonWebKeyTest, invalidPublicExpontent)
{
//    thrown.expect(MslCryptoException.class);
//    thrown.expectMslError(MslError.INVALID_JWK_KEYDATA);

    shared_ptr<JsonWebKey> jwk = make_shared<JsonWebKey>(NULL_USAGE, JsonWebKey::Algorithm::INVALID, false, "", PUBLIC_KEY, PRIVATE_KEY);
    shared_ptr<MslObject> mo = MslTestUtils::toMslObject(encoder, jwk);

    mo->put<string>(KEY_PUBLIC_EXPONENT, "x");

    try {
        new JsonWebKey(mo);
        ADD_FAILURE() << "Should have thrown";
    }
    catch (const MslCryptoException& e) {
        EXPECT_EQ(MslError::INVALID_JWK_KEYDATA, e.getError());
    }
}

TEST_F(JsonWebKeyTest, emptyPrivateExponent)
{
//    thrown.expect(MslCryptoException.class);
//    thrown.expectMslError(MslError.INVALID_JWK_KEYDATA);

    shared_ptr<JsonWebKey> jwk = make_shared<JsonWebKey>(NULL_USAGE, JsonWebKey::Algorithm::INVALID, false, "", PUBLIC_KEY, PRIVATE_KEY);
    shared_ptr<MslObject> mo = MslTestUtils::toMslObject(encoder, jwk);

    mo->put<string>(KEY_PRIVATE_EXPONENT, "");

    try {
        new JsonWebKey(mo);
        ADD_FAILURE() << "Should have thrown";
    }
    catch (const MslCryptoException& e) {
        EXPECT_EQ(MslError::INVALID_JWK_KEYDATA, e.getError());
    }
}

TEST_F(JsonWebKeyTest, invalidPrivateExponent)
{
//    thrown.expect(MslCryptoException.class);
//    thrown.expectMslError(MslError.INVALID_JWK_KEYDATA);

    shared_ptr<JsonWebKey> jwk = make_shared<JsonWebKey>(NULL_USAGE, JsonWebKey::Algorithm::INVALID, false, "", PUBLIC_KEY, PRIVATE_KEY);
    shared_ptr<MslObject> mo = MslTestUtils::toMslObject(encoder, jwk);

    mo->put<string>(KEY_PRIVATE_EXPONENT, "x");

    try {
        new JsonWebKey(mo);
        ADD_FAILURE() << "Should have thrown";
    }
    catch (const MslCryptoException& e) {
        EXPECT_EQ(MslError::INVALID_JWK_KEYDATA, e.getError());
    }
}

}}} // namespace netflix::msl::crypto<|MERGE_RESOLUTION|>--- conflicted
+++ resolved
@@ -350,16 +350,10 @@
     /** Null key operations. */
     set<JsonWebKey::KeyOp> NULL_KEYOPS;
 
-<<<<<<< HEAD
-    bool EXTRACTABLE = true;
-    shared_ptr<MyRsaPublicKey> PUBLIC_KEY;
-    shared_ptr<MyRsaPrivateKey> PRIVATE_KEY;
-=======
     const bool EXTRACTABLE = true;
     const string KEY_ID;
     shared_ptr<PublicKey> PUBLIC_KEY;
     shared_ptr<PrivateKey> PRIVATE_KEY;
->>>>>>> 5ad73d64
     shared_ptr<SecretKey> SECRET_KEY;
 
     shared_ptr<MslContext> ctx;
@@ -392,23 +386,6 @@
     EXPECT_EQ(KEY_ID, *jwk.getId());
     shared_ptr<KeyPair> keypair = jwk.getRsaKeyPair();
     EXPECT_TRUE(keypair);
-<<<<<<< HEAD
-
-    shared_ptr<MyRsaPublicKey> pubkey = make_shared<MyRsaPublicKey>(keypair->publicKey->getEncoded());
-    EXPECT_EQ(*PUBLIC_KEY->getModulus(), *pubkey->getModulus());
-    EXPECT_EQ(*PUBLIC_KEY->getPublicExponent(), *pubkey->getPublicExponent());
-
-    shared_ptr<MyRsaPrivateKey> privkey = make_shared<MyRsaPrivateKey>(keypair->privateKey->getEncoded());
-    EXPECT_EQ(*PRIVATE_KEY->getModulus(), *privkey->getModulus());
-    EXPECT_EQ(*PRIVATE_KEY->getPublicExponent(), *privkey->getPublicExponent());
-    EXPECT_EQ(*PRIVATE_KEY->getPrivateExponent(), *privkey->getPrivateExponent());
-    EXPECT_FALSE(jwk.getSecretKey());
-    EXPECT_EQ(JsonWebKey::Type::rsa, jwk.getType());
-    EXPECT_EQ(JsonWebKey::Usage::sig, jwk.getUsage());
-    EXPECT_FALSE(jwk.getKeyOps().size());
-    shared_ptr<ByteArray> encode = jwk.toMslEncoding(encoder, ENCODER_FORMAT);
-    cout << "*** " << string(encode->begin(), encode->end()) << endl;
-=======
     EXPECT_EQ(*PUBLIC_KEY, *keypair->publicKey);
     EXPECT_EQ(*PRIVATE_KEY, *keypair->privateKey);
     EXPECT_FALSE(jwk.getSecretKey());
@@ -416,7 +393,6 @@
     EXPECT_EQ(JsonWebKey::Usage::sig, jwk.getUsage());
     EXPECT_EQ(0u, jwk.getKeyOps().size());
     shared_ptr<ByteArray> encode = jwk.toMslEncoding(encoder, ENCODER_FORMAT);
->>>>>>> 5ad73d64
     EXPECT_TRUE(encode);
 
     const JsonWebKey moJwk(encoder->parseObject(encode));
@@ -425,66 +401,15 @@
     EXPECT_EQ(*jwk.getId(), *moJwk.getId());
     shared_ptr<KeyPair> moKeypair = moJwk.getRsaKeyPair();
     EXPECT_TRUE(moKeypair);
-<<<<<<< HEAD
-
-    shared_ptr<MyRsaPublicKey> moPubkey = make_shared<MyRsaPublicKey>(moKeypair->publicKey->getEncoded());
-    EXPECT_EQ(*pubkey->getModulus(), *moPubkey->getModulus());
-    EXPECT_EQ(*pubkey->getPublicExponent(), *moPubkey->getPublicExponent());
-
-    shared_ptr<MyRsaPrivateKey> moPrivkey = make_shared<MyRsaPrivateKey>(moKeypair->privateKey->getEncoded());
-    EXPECT_EQ(*privkey->getModulus(), *moPrivkey->getModulus());
-    EXPECT_EQ(*privkey->getPrivateExponent(), *moPrivkey->getPrivateExponent());
-
-=======
     EXPECT_EQ(*keypair->publicKey, *moKeypair->publicKey);
     EXPECT_EQ(*getPrivateExponent(keypair->privateKey), *getPrivateExponent(moKeypair->privateKey));
     EXPECT_EQ(*keypair->privateKey, *moKeypair->privateKey);
->>>>>>> 5ad73d64
     EXPECT_FALSE(moJwk.getSecretKey());
     EXPECT_EQ(jwk.getType(), moJwk.getType());
     EXPECT_EQ(jwk.getUsage(), moJwk.getUsage());
     EXPECT_EQ(jwk.getKeyOps(), moJwk.getKeyOps());
     shared_ptr<ByteArray> moEncode = moJwk.toMslEncoding(encoder, ENCODER_FORMAT);
     EXPECT_TRUE(moEncode);
-<<<<<<< HEAD
-    EXPECT_EQ(encode, moEncode);
-}
-
-#if 0
-@Test
-public void rsaKeyOpsCtor() throws MslCryptoException, MslEncodingException, MslEncoderException {
-    final JsonWebKey jwk = new JsonWebKey(SIGN_VERIFY, JsonWebKey::Algorithm::RSA1_5, EXTRACTABLE, KEY_ID, PUBLIC_KEY, PRIVATE_KEY);
-    EXPECT_EQ(EXTRACTABLE, jwk.isExtractable());
-    EXPECT_EQ(JsonWebKey::Algorithm::RSA1_5, jwk.getAlgorithm());
-    EXPECT_EQ(KEY_ID, *jwk.getId());
-    shared_ptr<PublicKey> keypair = jwk.getRsaKeyPair();
-    EXPECT_TRUE(keypair);
-    final RSAPublicKey pubkey = (RSAPublicKey)keypair.getPublic();
-    EXPECT_EQ(PUBLIC_KEY->getModulus(), *pubkey->getModulus());
-    EXPECT_EQ(PUBLIC_KEY->getPublicExponent(), *pubkey->getPublicExponent());
-    final RSAPrivateKey privkey = (RSAPrivateKey)keypair.getPrivate();
-    EXPECT_EQ(*PRIVATE_KEY->getModulus(), *privkey->getModulus());
-    EXPECT_EQ(*PRIVATE_KEY.->getPrivateExponent(), *privkey->getPrivateExponent());
-    EXPECT_FALSE(jwk.getSecretKey());
-    EXPECT_EQ(JsonWebKey::Type::rsa, jwk.getType());
-    EXPECT_FALSE(jwk.getUsage());
-    EXPECT_EQ(SIGN_VERIFY, jwk.getKeyOps());
-    final byte[] encode = jwk.toMslEncoding(encoder, ENCODER_FORMAT);
-    EXPECT_TRUE(encode);
-
-    final JsonWebKey moJwk = new JsonWebKey(encoder.parseObject(encode));
-    EXPECT_EQ(jwk.isExtractable(), moJwk.isExtractable());
-    EXPECT_EQ(jwk.getAlgorithm(), moJwk.getAlgorithm());
-    EXPECT_EQ(*jwk.getId(), moJwk.getId());
-    shared_ptr<PublicKey> moKeypair = moJwk.getRsaKeyPair();
-    EXPECT_TRUE(moKeypair);
-    final RSAPublicKey moPubkey = (RSAPublicKey)moKeypair.getPublic();
-    EXPECT_EQ(*pubkey->getModulus(), *moPubkey->getModulus());
-    EXPECT_EQ(*pubkey->getPublicExponent(), *moPubkey->getPublicExponent());
-    final RSAPrivateKey moPrivkey = (RSAPrivateKey)moKeypair.getPrivate();
-    EXPECT_EQ(*privkey->getModulus(), *moPrivkey->getModulus());
-    EXPECT_EQ(*privkey->getPrivateExponent(), *moPrivkey->getPrivateExponent());
-=======
     EXPECT_EQ(*encode, *moEncode);
 }
 
@@ -513,327 +438,10 @@
     EXPECT_TRUE(moKeypair);
     EXPECT_EQ(*keypair->publicKey, *keypair->publicKey);
     EXPECT_EQ(*keypair->privateKey, *keypair->privateKey);
->>>>>>> 5ad73d64
     EXPECT_FALSE(moJwk.getSecretKey());
     EXPECT_EQ(jwk.getType(), moJwk.getType());
     EXPECT_EQ(jwk.getUsage(), moJwk.getUsage());
     EXPECT_EQ(jwk.getKeyOps(), moJwk.getKeyOps());
-<<<<<<< HEAD
-    final byte[] moEncode = moJwk.toMslEncoding(encoder, ENCODER_FORMAT);
-    EXPECT_TRUE(moEncode);
-    // This test will not always pass since the key operations are
-    // unordered.
-    //EXPECT_EQ(encode, moEncode);
-}
-
-@Test
-public void rsaUsageJson() throws MslEncoderException {
-    final JsonWebKey jwk = new JsonWebKey(JsonWebKey::Usage::sig, JsonWebKey::Algorithm::RSA1_5, EXTRACTABLE, KEY_ID, PUBLIC_KEY, PRIVATE_KEY);
-    final MslObject mo = MslTestUtils.toMslObject(encoder, jwk);
-
-    EXPECT_EQ(EXTRACTABLE, mo.optBoolean(KEY_EXTRACTABLE));
-    EXPECT_EQ(JsonWebKey::Algorithm::RSA1_5.name(), mo.getString(KEY_ALGORITHM));
-    EXPECT_EQ(KEY_ID, mo.getString(KEY_KEY_ID));
-    EXPECT_EQ(JsonWebKey::Type::rsa.name(), mo.getString(KEY_TYPE));
-    EXPECT_EQ(JsonWebKey::Usage::sig.name(), mo.getString(KEY_USAGE));
-    assertFalse(mo.has(KEY_KEY_OPS));
-
-    final String modulus = MslEncoderUtils.b64urlEncode(bi2bytes(PUBLIC_KEY->getModulus()));
-    final String pubexp = MslEncoderUtils.b64urlEncode(bi2bytes(PUBLIC_KEY->getPublicExponent()));
-    final String privexp = MslEncoderUtils.b64urlEncode(bi2bytes(*PRIVATE_KEY.->getPrivateExponent()));
-
-    EXPECT_EQ(modulus, mo.getString(KEY_MODULUS));
-    EXPECT_EQ(pubexp, mo.getString(KEY_PUBLIC_EXPONENT));
-    EXPECT_EQ(privexp, mo.getString(KEY_PRIVATE_EXPONENT));
-
-    assertFalse(mo.has(KEY_KEY));
-}
-
-@Test
-public void rsaKeyOpsJson() throws MslEncoderException {
-    final JsonWebKey jwk = new JsonWebKey(SIGN_VERIFY, JsonWebKey::Algorithm::RSA1_5, EXTRACTABLE, KEY_ID, PUBLIC_KEY, PRIVATE_KEY);
-    final MslObject mo = MslTestUtils.toMslObject(encoder, jwk);
-
-    EXPECT_EQ(EXTRACTABLE, mo.optBoolean(KEY_EXTRACTABLE));
-    EXPECT_EQ(JsonWebKey::Algorithm::RSA1_5.name(), mo.getString(KEY_ALGORITHM));
-    EXPECT_EQ(KEY_ID, mo.getString(KEY_KEY_ID));
-    EXPECT_EQ(JsonWebKey::Type::rsa.name(), mo.getString(KEY_TYPE));
-    assertFalse(mo.has(KEY_USAGE));
-    assertTrue(MslEncoderUtils.equalSets(MA_SIGN_VERIFY, mo.getMslArray(KEY_KEY_OPS)));
-
-    final String modulus = MslEncoderUtils.b64urlEncode(bi2bytes(PUBLIC_KEY->getModulus()));
-    final String pubexp = MslEncoderUtils.b64urlEncode(bi2bytes(PUBLIC_KEY->getPublicExponent()));
-    final String privexp = MslEncoderUtils.b64urlEncode(bi2bytes(*PRIVATE_KEY.->getPrivateExponent()));
-
-    EXPECT_EQ(modulus, mo.getString(KEY_MODULUS));
-    EXPECT_EQ(pubexp, mo.getString(KEY_PUBLIC_EXPONENT));
-    EXPECT_EQ(privexp, mo.getString(KEY_PRIVATE_EXPONENT));
-
-    assertFalse(mo.has(KEY_KEY));
-}
-
-@Test
-public void rsaNullCtorPublic() throws MslCryptoException, MslEncodingException, MslEncoderException {
-    final JsonWebKey jwk = new JsonWebKey(NULL_USAGE, null, false, null, PUBLIC_KEY, null);
-    assertFalse(jwk.isExtractable());
-    EXPECT_FALSE(jwk.getAlgorithm());
-    EXPECT_FALSE(*jwk.getId());
-    shared_ptr<PublicKey> keypair = jwk.getRsaKeyPair();
-    EXPECT_TRUE(keypair);
-    final RSAPublicKey pubkey = (RSAPublicKey)keypair.getPublic();
-    EXPECT_EQ(PUBLIC_KEY->getModulus(), *pubkey->getModulus());
-    EXPECT_EQ(PUBLIC_KEY->getPublicExponent(), *pubkey->getPublicExponent());
-    final RSAPrivateKey privkey = (RSAPrivateKey)keypair.getPrivate();
-    EXPECT_FALSE(privkey);
-    EXPECT_FALSE(jwk.getSecretKey());
-    EXPECT_EQ(JsonWebKey::Type::rsa, jwk.getType());
-    EXPECT_FALSE(jwk.getUsage());
-    EXPECT_FALSE(jwk.getKeyOps());
-    final byte[] encode = jwk.toMslEncoding(encoder, ENCODER_FORMAT);
-    EXPECT_TRUE(encode);
-
-    final JsonWebKey moJwk = new JsonWebKey(encoder.parseObject(encode));
-    EXPECT_EQ(jwk.isExtractable(), moJwk.isExtractable());
-    EXPECT_EQ(jwk.getAlgorithm(), moJwk.getAlgorithm());
-    EXPECT_EQ(*jwk.getId(), moJwk.getId());
-    shared_ptr<PublicKey> moKeypair = moJwk.getRsaKeyPair();
-    EXPECT_TRUE(moKeypair);
-    final RSAPublicKey moPubkey = (RSAPublicKey)moKeypair.getPublic();
-    EXPECT_EQ(*pubkey->getModulus(), *moPubkey->getModulus());
-    EXPECT_EQ(*pubkey->getPublicExponent(), *moPubkey->getPublicExponent());
-    final RSAPrivateKey moPrivkey = (RSAPrivateKey)moKeypair.getPrivate();
-    EXPECT_FALSE(moPrivkey);
-    EXPECT_FALSE(moJwk.getSecretKey());
-    EXPECT_EQ(jwk.getType(), moJwk.getType());
-    EXPECT_EQ(jwk.getUsage(), moJwk.getUsage());
-    EXPECT_EQ(jwk.getKeyOps(), moJwk.getKeyOps());
-    final byte[] moEncode = moJwk.toMslEncoding(encoder, ENCODER_FORMAT);
-    EXPECT_TRUE(moEncode);
-    EXPECT_EQ(encode, moEncode);
-}
-
-@Test
-public void rsaNullCtorPrivate() throws MslCryptoException, MslEncodingException, MslEncoderException {
-    final JsonWebKey jwk = new JsonWebKey(NULL_USAGE, null, false, null, null, PRIVATE_KEY);
-    assertFalse(jwk.isExtractable());
-    EXPECT_FALSE(jwk.getAlgorithm());
-    EXPECT_FALSE(*jwk.getId());
-    shared_ptr<PublicKey> keypair = jwk.getRsaKeyPair();
-    EXPECT_TRUE(keypair);
-    final RSAPublicKey pubkey = (RSAPublicKey)keypair.getPublic();
-    EXPECT_FALSE(pubkey);
-    final RSAPrivateKey privkey = (RSAPrivateKey)keypair.getPrivate();
-    EXPECT_EQ(*PRIVATE_KEY.->getModulus(), *privkey->getModulus());
-    EXPECT_EQ(*PRIVATE_KEY.->getPrivateExponent(), *privkey->getPrivateExponent());
-    EXPECT_FALSE(jwk.getSecretKey());
-    EXPECT_EQ(JsonWebKey::Type::rsa, jwk.getType());
-    EXPECT_FALSE(jwk.getUsage());
-    EXPECT_FALSE(jwk.getKeyOps());
-    final byte[] encode = jwk.toMslEncoding(encoder, ENCODER_FORMAT);
-    EXPECT_TRUE(encode);
-
-    final JsonWebKey moJwk = new JsonWebKey(encoder.parseObject(encode));
-    EXPECT_EQ(jwk.isExtractable(), moJwk.isExtractable());
-    EXPECT_EQ(jwk.getAlgorithm(), moJwk.getAlgorithm());
-    EXPECT_EQ(*jwk.getId(), moJwk.getId());
-    shared_ptr<PublicKey> moKeypair = moJwk.getRsaKeyPair();
-    EXPECT_TRUE(moKeypair);
-    final RSAPublicKey moPubkey = (RSAPublicKey)moKeypair.getPublic();
-    EXPECT_FALSE(moPubkey);
-    final RSAPrivateKey moPrivkey = (RSAPrivateKey)moKeypair.getPrivate();
-    EXPECT_EQ(*privkey->getModulus(), *moPrivkey->getModulus());
-    EXPECT_EQ(*privkey->getPrivateExponent(), *moPrivkey->getPrivateExponent());
-    EXPECT_FALSE(moJwk.getSecretKey());
-    EXPECT_EQ(jwk.getType(), moJwk.getType());
-    EXPECT_EQ(jwk.getUsage(), moJwk.getUsage());
-    EXPECT_EQ(jwk.getKeyOps(), moJwk.getKeyOps());
-    final byte[] moEncode = moJwk.toMslEncoding(encoder, ENCODER_FORMAT);
-    EXPECT_TRUE(moEncode);
-    EXPECT_EQ(encode, moEncode);
-}
-
-@Test
-public void rsaNullJsonPublic() throws MslEncoderException {
-    final JsonWebKey jwk = new JsonWebKey(NULL_USAGE, null, false, null, PUBLIC_KEY, null);
-    final byte[] encode = jwk.toMslEncoding(encoder, ENCODER_FORMAT);
-    final MslObject mo = encoder.parseObject(encode);
-
-    assertFalse(mo.getBoolean(KEY_EXTRACTABLE));
-    assertFalse(mo.has(KEY_ALGORITHM));
-    assertFalse(mo.has(KEY_KEY_ID));
-    EXPECT_EQ(JsonWebKey::Type::rsa.name(), mo.getString(KEY_TYPE));
-    assertFalse(mo.has(KEY_USAGE));
-    assertFalse(mo.has(KEY_KEY_OPS));
-
-    final String modulus = MslEncoderUtils.b64urlEncode(bi2bytes(PUBLIC_KEY->getModulus()));
-    final String pubexp = MslEncoderUtils.b64urlEncode(bi2bytes(PUBLIC_KEY->getPublicExponent()));
-
-    EXPECT_EQ(modulus, mo.getString(KEY_MODULUS));
-    EXPECT_EQ(pubexp, mo.getString(KEY_PUBLIC_EXPONENT));
-    assertFalse(mo.has(KEY_PRIVATE_EXPONENT));
-
-    assertFalse(mo.has(KEY_KEY));
-}
-
-@Test
-public void rsaNullJsonPrivate() throws MslEncoderException {
-    final JsonWebKey jwk = new JsonWebKey(NULL_USAGE, null, false, null, null, PRIVATE_KEY);
-    final MslObject mo = MslTestUtils.toMslObject(encoder, jwk);
-
-    assertFalse(mo.getBoolean(KEY_EXTRACTABLE));
-    assertFalse(mo.has(KEY_ALGORITHM));
-    assertFalse(mo.has(KEY_KEY_ID));
-    EXPECT_EQ(JsonWebKey::Type::rsa.name(), mo.getString(KEY_TYPE));
-    assertFalse(mo.has(KEY_USAGE));
-    assertFalse(mo.has(KEY_KEY_OPS));
-
-    final String modulus = MslEncoderUtils.b64urlEncode(bi2bytes(PUBLIC_KEY->getModulus()));
-    final String privexp = MslEncoderUtils.b64urlEncode(bi2bytes(*PRIVATE_KEY.->getPrivateExponent()));
-
-    EXPECT_EQ(modulus, mo.getString(KEY_MODULUS));
-    assertFalse(mo.has(KEY_PUBLIC_EXPONENT));
-    EXPECT_EQ(privexp, mo.getString(KEY_PRIVATE_EXPONENT));
-
-    assertFalse(mo.has(KEY_KEY));
-}
-
-@Test(expected = MslInternalException.class)
-public void rsaCtorNullKeys() {
-    new JsonWebKey(NULL_USAGE, null, false, null, null, null);
-}
-
-@Test(expected = MslInternalException.class)
-public void rsaCtorMismatchedAlgorithm() {
-    new JsonWebKey(NULL_USAGE, Algorithm.A128CBC, false, null, PUBLIC_KEY, PRIVATE_KEY);
-}
-
-@Test
-public void octUsageCtor() throws MslCryptoException, MslEncodingException, MslEncoderException {
-    final JsonWebKey jwk = new JsonWebKey(Usage.enc, Algorithm.A128CBC, EXTRACTABLE, KEY_ID, SECRET_KEY);
-    EXPECT_EQ(EXTRACTABLE, jwk.isExtractable());
-    EXPECT_EQ(Algorithm.A128CBC, jwk.getAlgorithm());
-    EXPECT_EQ(KEY_ID, *jwk.getId());
-    EXPECT_FALSE(jwk.getRsaKeyPair());
-    EXPECT_EQ(SECRET_KEY.getEncoded(), jwk.getSecretKey().getEncoded());
-    EXPECT_EQ(Type.oct, jwk.getType());
-    EXPECT_EQ(Usage.enc, jwk.getUsage());
-    EXPECT_FALSE(jwk.getKeyOps());
-    final byte[] encode = jwk.toMslEncoding(encoder, ENCODER_FORMAT);
-    EXPECT_TRUE(encode);
-
-    final JsonWebKey moJwk = new JsonWebKey(encoder.parseObject(encode));
-    EXPECT_EQ(jwk.isExtractable(), moJwk.isExtractable());
-    EXPECT_EQ(jwk.getAlgorithm(), moJwk.getAlgorithm());
-    EXPECT_EQ(*jwk.getId(), moJwk.getId());
-    EXPECT_FALSE(moJwk.getRsaKeyPair());
-    EXPECT_EQ(jwk.getSecretKey().getEncoded(), moJwk.getSecretKey().getEncoded());
-    EXPECT_EQ(jwk.getType(), moJwk.getType());
-    EXPECT_EQ(jwk.getUsage(), moJwk.getUsage());
-    EXPECT_EQ(jwk.getKeyOps(), moJwk.getKeyOps());
-    final byte[] moEncode = moJwk.toMslEncoding(encoder, ENCODER_FORMAT);
-    EXPECT_TRUE(moEncode);
-    EXPECT_EQ(encode, moEncode);
-}
-
-@Test
-public void octKeyOpsCtor() throws MslCryptoException, MslEncodingException, MslEncoderException {
-    final JsonWebKey jwk = new JsonWebKey(ENCRYPT_DECRYPT, Algorithm.A128CBC, EXTRACTABLE, KEY_ID, SECRET_KEY);
-    EXPECT_EQ(EXTRACTABLE, jwk.isExtractable());
-    EXPECT_EQ(Algorithm.A128CBC, jwk.getAlgorithm());
-    EXPECT_EQ(KEY_ID, *jwk.getId());
-    EXPECT_FALSE(jwk.getRsaKeyPair());
-    EXPECT_EQ(SECRET_KEY.getEncoded(), jwk.getSecretKey().getEncoded());
-    EXPECT_EQ(Type.oct, jwk.getType());
-    EXPECT_FALSE(jwk.getUsage());
-    EXPECT_EQ(ENCRYPT_DECRYPT, jwk.getKeyOps());
-    final byte[] encode = jwk.toMslEncoding(encoder, ENCODER_FORMAT);
-    EXPECT_TRUE(encode);
-
-    final JsonWebKey moJwk = new JsonWebKey(encoder.parseObject(encode));
-    EXPECT_EQ(jwk.isExtractable(), moJwk.isExtractable());
-    EXPECT_EQ(jwk.getAlgorithm(), moJwk.getAlgorithm());
-    EXPECT_EQ(*jwk.getId(), moJwk.getId());
-    EXPECT_FALSE(moJwk.getRsaKeyPair());
-    EXPECT_EQ(jwk.getSecretKey().getEncoded(), moJwk.getSecretKey().getEncoded());
-    EXPECT_EQ(jwk.getType(), moJwk.getType());
-    EXPECT_EQ(jwk.getUsage(), moJwk.getUsage());
-    EXPECT_EQ(jwk.getKeyOps(), moJwk.getKeyOps());
-    final byte[] moEncode = moJwk.toMslEncoding(encoder, ENCODER_FORMAT);
-    EXPECT_TRUE(moEncode);
-    // This test will not always pass since the key operations are
-    // unordered.
-    //EXPECT_EQ(encode, moEncode);
-}
-
-@Test
-public void octUsageJson() throws MslEncoderException {
-    final JsonWebKey jwk = new JsonWebKey(Usage.wrap, Algorithm.A128KW, EXTRACTABLE, KEY_ID, SECRET_KEY);
-    final MslObject mo = MslTestUtils.toMslObject(encoder, jwk);
-
-    EXPECT_EQ(EXTRACTABLE, mo.optBoolean(KEY_EXTRACTABLE));
-    EXPECT_EQ(Algorithm.A128KW.name(), mo.getString(KEY_ALGORITHM));
-    EXPECT_EQ(KEY_ID, mo.getString(KEY_KEY_ID));
-    EXPECT_EQ(Type.oct.name(), mo.getString(KEY_TYPE));
-    EXPECT_EQ(Usage.wrap.name(), mo.getString(KEY_USAGE));
-    assertFalse(mo.has(KEY_KEY_OPS));
-
-    assertFalse(mo.has(KEY_MODULUS));
-    assertFalse(mo.has(KEY_PUBLIC_EXPONENT));
-    assertFalse(mo.has(KEY_PRIVATE_EXPONENT));
-
-    final String key = MslEncoderUtils.b64urlEncode(SECRET_KEY.getEncoded());
-
-    EXPECT_EQ(key, mo.getString(KEY_KEY));
-}
-
-@Test
-public void octKeyOpsJson() throws MslEncoderException {
-    final JsonWebKey jwk = new JsonWebKey(WRAP_UNWRAP, Algorithm.A128KW, EXTRACTABLE, KEY_ID, SECRET_KEY);
-    final MslObject mo = MslTestUtils.toMslObject(encoder, jwk);
-
-    EXPECT_EQ(EXTRACTABLE, mo.optBoolean(KEY_EXTRACTABLE));
-    EXPECT_EQ(Algorithm.A128KW.name(), mo.getString(KEY_ALGORITHM));
-    EXPECT_EQ(KEY_ID, mo.getString(KEY_KEY_ID));
-    EXPECT_EQ(Type.oct.name(), mo.getString(KEY_TYPE));
-    assertFalse(mo.has(KEY_USAGE));
-    assertTrue(MslEncoderUtils.equalSets(MA_WRAP_UNWRAP, mo.getMslArray(KEY_KEY_OPS)));
-
-    assertFalse(mo.has(KEY_MODULUS));
-    assertFalse(mo.has(KEY_PUBLIC_EXPONENT));
-    assertFalse(mo.has(KEY_PRIVATE_EXPONENT));
-
-    final String key = MslEncoderUtils.b64urlEncode(SECRET_KEY.getEncoded());
-
-    EXPECT_EQ(key, mo.getString(KEY_KEY));
-}
-
-@Test
-public void octNullCtor() throws MslCryptoException, MslEncodingException, MslEncoderException {
-    final JsonWebKey jwk = new JsonWebKey(NULL_USAGE, null, false, null, SECRET_KEY);
-    assertFalse(jwk.isExtractable());
-    EXPECT_FALSE(jwk.getAlgorithm());
-    EXPECT_FALSE(*jwk.getId());
-    EXPECT_FALSE(jwk.getRsaKeyPair());
-    EXPECT_EQ(SECRET_KEY.getEncoded(), jwk.getSecretKey().getEncoded());
-    EXPECT_EQ(Type.oct, jwk.getType());
-    EXPECT_FALSE(jwk.getUsage());
-    EXPECT_FALSE(jwk.getKeyOps());
-    final byte[] encode = jwk.toMslEncoding(encoder, ENCODER_FORMAT);
-    EXPECT_TRUE(encode);
-
-    final JsonWebKey moJwk = new JsonWebKey(encoder.parseObject(encode));
-    EXPECT_EQ(jwk.isExtractable(), moJwk.isExtractable());
-    EXPECT_EQ(jwk.getAlgorithm(), moJwk.getAlgorithm());
-    EXPECT_EQ(*jwk.getId(), moJwk.getId());
-    EXPECT_FALSE(moJwk.getRsaKeyPair());
-    EXPECT_EQ(jwk.getSecretKey(SECRET_KEY.getAlgorithm()).getEncoded(), moJwk.getSecretKey(SECRET_KEY.getAlgorithm()).getEncoded());
-    EXPECT_EQ(jwk.getType(), moJwk.getType());
-    EXPECT_EQ(jwk.getUsage(), moJwk.getUsage());
-    EXPECT_EQ(jwk.getKeyOps(), moJwk.getKeyOps());
-    final byte[] moEncode = moJwk.toMslEncoding(encoder, ENCODER_FORMAT);
-    EXPECT_TRUE(moEncode);
-    EXPECT_EQ(encode, moEncode);
-=======
     shared_ptr<ByteArray> moEncode = moJwk.toMslEncoding(encoder, ENCODER_FORMAT);
     EXPECT_TRUE(moEncode);
     EXPECT_EQ(*encode, *moEncode);
@@ -843,7 +451,6 @@
 {
     shared_ptr<JsonWebKey> jwk = make_shared<JsonWebKey>(JsonWebKey::Usage::sig, JsonWebKey::Algorithm::RSA1_5, EXTRACTABLE, KEY_ID, PUBLIC_KEY, PRIVATE_KEY);
     shared_ptr<MslObject> mo = MslTestUtils::toMslObject(encoder, jwk);
-
     EXPECT_EQ(EXTRACTABLE, mo->optBoolean(KEY_EXTRACTABLE));
     EXPECT_EQ(JsonWebKey::Algorithm::RSA1_5.name(), mo->getString(KEY_ALGORITHM));
     EXPECT_EQ(KEY_ID, mo->getString(KEY_KEY_ID));
@@ -860,29 +467,18 @@
     EXPECT_EQ(*privexp, mo->getString(KEY_PRIVATE_EXPONENT));
 
     EXPECT_FALSE(mo->has(KEY_KEY));
->>>>>>> 5ad73d64
 }
 
 TEST_F(JsonWebKeyTest, rsaKeyOpsJson)
 {
     shared_ptr<JsonWebKey> jwk = make_shared<JsonWebKey>(SIGN_VERIFY, JsonWebKey::Algorithm::RSA1_5, EXTRACTABLE, KEY_ID, PUBLIC_KEY, PRIVATE_KEY);
     shared_ptr<MslObject> mo = MslTestUtils::toMslObject(encoder, jwk);
-
-<<<<<<< HEAD
-    assertFalse(mo.getBoolean(KEY_EXTRACTABLE));
-    assertFalse(mo.has(KEY_ALGORITHM));
-    assertFalse(mo.has(KEY_KEY_ID));
-    EXPECT_EQ(Type.oct.name(), mo.getString(KEY_TYPE));
-    assertFalse(mo.has(KEY_USAGE));
-    assertFalse(mo.has(KEY_KEY_OPS));
-=======
     EXPECT_EQ(EXTRACTABLE, mo->optBoolean(KEY_EXTRACTABLE));
     EXPECT_EQ(JsonWebKey::Algorithm::RSA1_5.name(), mo->getString(KEY_ALGORITHM));
     EXPECT_EQ(KEY_ID, mo->getString(KEY_KEY_ID));
     EXPECT_EQ(JsonWebKey::Type::rsa.name(), mo->getString(KEY_TYPE));
     EXPECT_FALSE(mo->has(KEY_USAGE));
     EXPECT_EQ(MA_SIGN_VERIFY, mo->getMslArray(KEY_KEY_OPS));
->>>>>>> 5ad73d64
 
     shared_ptr<string> modulus = MslEncoderUtils::b64urlEncode(getModulus(PUBLIC_KEY));
     shared_ptr<string> pubexp = MslEncoderUtils::b64urlEncode(getPublicExponent(PUBLIC_KEY));
@@ -892,11 +488,7 @@
     EXPECT_EQ(*pubexp, mo->getString(KEY_PUBLIC_EXPONENT));
     EXPECT_EQ(*privexp, mo->getString(KEY_PRIVATE_EXPONENT));
 
-<<<<<<< HEAD
     EXPECT_EQ(key, mo.getString(KEY_KEY));
-=======
-    EXPECT_FALSE(mo->has(KEY_KEY));
->>>>>>> 5ad73d64
 }
 
 TEST_F(JsonWebKeyTest, rsaNullCtorPublic)
@@ -1000,11 +592,6 @@
     shared_ptr<JsonWebKey> jwk = make_shared<JsonWebKey>(NULL_USAGE, JsonWebKey::Algorithm::INVALID, false, "", shared_ptr<PublicKey>(), PRIVATE_KEY);
     shared_ptr<MslObject> mo = MslTestUtils::toMslObject(encoder, jwk);
 
-<<<<<<< HEAD
-    final JsonWebKey moJwk = new JsonWebKey(mo);
-    EXPECT_EQ(Usage.enc, moJwk.getUsage());
-    EXPECT_FALSE(moJwk.getKeyOps());
-=======
     EXPECT_FALSE(mo->getBoolean(KEY_EXTRACTABLE));
     EXPECT_FALSE(mo->has(KEY_ALGORITHM));
     EXPECT_EQ("", mo->getString(KEY_KEY_ID));
@@ -1020,7 +607,6 @@
     EXPECT_EQ(*privexp, mo->getString(KEY_PRIVATE_EXPONENT));
 
     EXPECT_FALSE(mo->has(KEY_KEY));
->>>>>>> 5ad73d64
 }
 
 //@Test(expected = MslInternalException.class)
@@ -1035,16 +621,6 @@
     EXPECT_THROW(new JsonWebKey(NULL_USAGE, JsonWebKey::Algorithm::A128CBC, false, "", PUBLIC_KEY, PRIVATE_KEY), MslInternalException);
 }
 
-<<<<<<< HEAD
-    final JsonWebKey moJwk = new JsonWebKey(mo);
-    EXPECT_FALSE(moJwk.getUsage());
-    EXPECT_EQ(new HashSet<KeyOp>(Arrays.asList(KeyOp.encrypt, KeyOp.decrypt)), moJwk.getKeyOps());
-}
-
-@Test(expected = MslInternalException.class)
-public void octCtorMismatchedAlgo() {
-    new JsonWebKey(NULL_USAGE, JsonWebKey::Algorithm::RSA1_5, false, null, SECRET_KEY);
-=======
 TEST_F(JsonWebKeyTest, octUsageCtor)
 {
     shared_ptr<JsonWebKey> jwk = make_shared<JsonWebKey>(JsonWebKey::Usage::enc, JsonWebKey::Algorithm::A128CBC, EXTRACTABLE, KEY_ID, SECRET_KEY);
@@ -1099,7 +675,6 @@
     shared_ptr<ByteArray> moEncode = moJwk->toMslEncoding(encoder, ENCODER_FORMAT);
     EXPECT_TRUE(moEncode);
     EXPECT_EQ(*encode, *moEncode);
->>>>>>> 5ad73d64
 }
 
 TEST_F(JsonWebKeyTest, octUsageJson)
@@ -1253,21 +828,6 @@
     shared_ptr<JsonWebKey> jwk = make_shared<JsonWebKey>(NULL_USAGE, JsonWebKey::Algorithm::INVALID, false, "", SECRET_KEY);
     shared_ptr<MslObject> mo = MslTestUtils::toMslObject(encoder, jwk);
 
-<<<<<<< HEAD
-    EXPECT_TRUE(mo.remove(KEY_EXTRACTABLE));
-
-    final JsonWebKey moJwk = new JsonWebKey(mo);
-    EXPECT_EQ(jwk.isExtractable(), moJwk.isExtractable());
-    EXPECT_EQ(jwk.getAlgorithm(), moJwk.getAlgorithm());
-    EXPECT_EQ(*jwk.getId(), moJwk.getId());
-    EXPECT_FALSE(moJwk.getRsaKeyPair());
-    EXPECT_EQ(jwk.getSecretKey(SECRET_KEY.getAlgorithm()).getEncoded(), moJwk.getSecretKey(SECRET_KEY.getAlgorithm()).getEncoded());
-    EXPECT_EQ(jwk.getType(), moJwk.getType());
-    EXPECT_EQ(jwk.getUsage(), moJwk.getUsage());
-    final byte[] moEncode = moJwk.toMslEncoding(encoder, ENCODER_FORMAT);
-    EXPECT_TRUE(moEncode);
-    EXPECT_EQ(encode, moEncode);
-=======
     mo->put<string>(KEY_TYPE, "x");
 
     try {
@@ -1277,7 +837,6 @@
     catch (const MslCryptoException& e) {
         EXPECT_EQ(MslError::UNIDENTIFIED_JWK_TYPE, e.getError());
     }
->>>>>>> 5ad73d64
 }
 
 TEST_F(JsonWebKeyTest, invalidUsage)
