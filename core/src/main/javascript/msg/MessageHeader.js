--- conflicted
+++ resolved
@@ -629,7 +629,6 @@
                         if (peerServiceToken.isUserIdTokenBound() && (!peerUserIdToken || !peerServiceToken.isBoundTo(peerUserIdToken)))
                             throw new MslInternalException("User ID token bound peer service tokens must be bound to the provided peer user ID token.");
                     }, this);
-<<<<<<< HEAD
 
                     var encoder = ctx.getMslEncoderFactory();
                     var formats = (capabilities) ? capabilities.encoderFormats : null;
@@ -648,7 +647,7 @@
                                                     throw new MslEncodingException(MslError.MSL_ENCODE_ERROR, "headerdata", e)
                                                         .setMasterToken(masterToken)
                                                         .setEntityAuthenticationData(entityAuthData)
-                                                        .setUserIdToken(peerUserIdToken)
+                                                        .setUserIdToken(userIdToken)
                                                         .setUserAuthenticationData(userAuthData)
                                                         .setMessageId(messageId);
                                                 }
@@ -663,7 +662,7 @@
                                             throw new MslEncodingException(MslError.MSL_ENCODE_ERROR, "headerdata", e)
                                                 .setMasterToken(masterToken)
                                                 .setEntityAuthenticationData(entityAuthData)
-                                                .setUserIdToken(peerUserIdToken)
+                                                .setUserIdToken(userIdToken)
                                                 .setUserAuthenticationData(userAuthData)
                                                 .setMessageId(messageId);
                                         }
@@ -678,54 +677,12 @@
                                     throw new MslEncodingException(MslError.MSL_ENCODE_ERROR, "headerdata", e)
                                         .setMasterToken(masterToken)
                                         .setEntityAuthenticationData(entityAuthData)
-                                        .setUserIdToken(peerUserIdToken)
+                                        .setUserIdToken(userIdToken)
                                         .setUserAuthenticationData(userAuthData)
                                         .setMessageId(messageId);
                                 }
                                 throw e;
                             }, self);
-=======
-    
-                    // Create the header data.
-                    var user, timestampSeconds, headerdata, messageCryptoContext;
-                    if (!creationData) {
-                        // Grab the user.
-                        user = (userIdToken) ? userIdToken.user : null;
-                        
-                        // Set the creation timestamp.
-                        timestampSeconds = parseInt(ctx.getTime() / MILLISECONDS_PER_SECOND);
-    
-                        // Construct the header data.
-                        try {
-                            var encoder = ctx.getMslEncoderFactory();
-                            headerdata = encoder.createObject();
-                            if (typeof sender === 'string') headerdata.put(KEY_SENDER, sender);
-                            headerdata.put(KEY_TIMESTAMP, timestampSeconds);
-                            headerdata.put(KEY_MESSAGE_ID, messageId);
-                            headerdata.put(KEY_NON_REPLAYABLE, (typeof nonReplayableId === 'number'));
-                            if (typeof nonReplayableId === 'number') headerdata.put(KEY_NON_REPLAYABLE_ID, nonReplayableId);
-                            headerdata.put(KEY_RENEWABLE, renewable);
-                            headerdata.put(KEY_HANDSHAKE, handshake);
-                            if (capabilities) headerdata.put(KEY_CAPABILITIES, capabilities);
-                            if (keyRequestData.length > 0) headerdata.put(KEY_KEY_REQUEST_DATA, keyRequestData);
-                            if (keyResponseData) headerdata.put(KEY_KEY_RESPONSE_DATA, keyResponseData);
-                            if (userAuthData) headerdata.put(KEY_USER_AUTHENTICATION_DATA, userAuthData);
-                            if (userIdToken) headerdata.put(KEY_USER_ID_TOKEN, userIdToken);
-                            if (serviceTokens.length > 0) headerdata.put(KEY_SERVICE_TOKENS, serviceTokens);
-                            if (peerMasterToken) headerdata.put(KEY_PEER_MASTER_TOKEN, peerMasterToken);
-                            if (peerUserIdToken) headerdata.put(KEY_PEER_USER_ID_TOKEN, peerUserIdToken);
-                            if (peerServiceTokens.length > 0) headerdata.put(KEY_PEER_SERVICE_TOKENS, peerServiceTokens);
-                        } catch (e) {
-                            if (e instanceof MslEncoderException) {
-                                throw new MslEncodingException(MslError.MSL_ENCODE_ERROR, "headerdata", e)
-                                    .setMasterToken(masterToken)
-                                    .setEntityAuthenticationData(entityAuthData)
-                                    .setUserIdToken(userIdToken)
-                                    .setUserAuthenticationData(userAuthData)
-                                    .setMessageId(messageId);
-                            }
-                            throw e;
->>>>>>> 3599792b
                         }
                     });
                 
