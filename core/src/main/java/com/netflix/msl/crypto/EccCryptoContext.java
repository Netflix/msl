--- conflicted
+++ resolved
@@ -1,11 +1,6 @@
 /**
-<<<<<<< HEAD
- * Copyright (c) 2012-2016 Netflix, Inc.  All rights reserved.
- *
-=======
  * Copyright (c) 2012-2017 Netflix, Inc.  All rights reserved.
  * 
->>>>>>> c2ea2b4a
  * Licensed under the Apache License, Version 2.0 (the "License");
  * you may not use this file except in compliance with the License.
  * You may obtain a copy of the License at
