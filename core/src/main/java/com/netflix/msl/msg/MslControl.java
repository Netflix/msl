--- conflicted
+++ resolved
@@ -1096,13 +1096,8 @@
             } else {
                 userIdToken = null;
             }
-<<<<<<< HEAD
-            
-            final MessageBuilder builder = MessageBuilder.createRequest(ctx, masterToken, userIdToken);
-=======
 
             final MessageBuilder builder = messageFactory.createRequest(ctx, masterToken, userIdToken);
->>>>>>> e19b6202
             builder.setNonReplayable(msgCtx.isNonReplayable());
             return builder;
         } catch (final MslException e) {
