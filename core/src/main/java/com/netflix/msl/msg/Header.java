/**
 * Copyright (c) 2012-2014 Netflix, Inc.  All rights reserved.
 * 
 * Licensed under the Apache License, Version 2.0 (the "License");
 * you may not use this file except in compliance with the License.
 * You may obtain a copy of the License at
 *
 *    http://www.apache.org/licenses/LICENSE-2.0
 *
 * Unless required by applicable law or agreed to in writing, software
 * distributed under the License is distributed on an "AS IS" BASIS,
 * WITHOUT WARRANTIES OR CONDITIONS OF ANY KIND, either express or implied.
 * See the License for the specific language governing permissions and
 * limitations under the License.
 */
package com.netflix.msl.msg;

import java.util.Map;

import javax.xml.bind.DatatypeConverter;

import com.netflix.msl.MslCryptoException;
import com.netflix.msl.MslEncodingException;
import com.netflix.msl.MslEntityAuthException;
import com.netflix.msl.MslError;
import com.netflix.msl.MslException;
import com.netflix.msl.MslKeyExchangeException;
import com.netflix.msl.MslMessageException;
import com.netflix.msl.MslUserAuthException;
import com.netflix.msl.crypto.ICryptoContext;
import com.netflix.msl.entityauth.EntityAuthenticationData;
import com.netflix.msl.io.MslEncodable;
import com.netflix.msl.io.MslEncoderException;
import com.netflix.msl.io.MslEncoderFactory;
import com.netflix.msl.io.MslObject;
import com.netflix.msl.tokens.MasterToken;
import com.netflix.msl.util.MslContext;

/**
 * <p>A MSL header contains entity authentication data or a master token
 * identifying the message sender and data used to authenticate the header
 * data. Portions of the header may be encrypted.</p>
 * 
 * <p>A message header is represented as
 * {@code
 * header = {
 *   "#mandatory" : [ "headerdata", "signature" ],
 *   "#conditions" : [ "entityauthdata xor mastertoken" ],
 *   "entityauthdata" : entityauthdata,
 *   "mastertoken" : mastertoken,
 *   "headerdata" : "base64",
 *   "signature" : "base64"
 * }} where:
 * <ul>
 * <li>{@code entityauthdata} is the entity authentication data (mutually exclusive with mastertoken)</li>
 * <li>{@code mastertoken} is the master token (mutually exclusive with entityauthdata)</li>
 * <li>{@code headerdata} is the Base64-encoded encrypted header data (headerdata)</li>
 * <li>{@code signature} is the Base64-encoded verification data of the header data</li>
 * </ul></p>
 * 
 * <p>An error header is represented as
 * {@code
 * errorheader = {
 *   "#mandatory" : [ "entityauthdata", "errordata", "signature" ],
 *   "entityauthdata" : entityauthdata,
 *   "errordata" : "base64",
 *   "signature" : "base64"
 * }} where:
 * <ul>
 * <li>{@code entityauthdata} is the entity authentication data</li>
 * <li>{@code errordata} is the Base64-encoded encrypted error data (errordata)</li>
 * <li>{@code signature} is the Base64-encoded verification data of the error data</li>
 * </ul></p>
 * 
 * @author Wesley Miaw <wmiaw@netflix.com>
 */
<<<<<<< HEAD
public abstract class Header implements MslEncodable {
    /** Key entity authentication data. */
    protected static final String KEY_ENTITY_AUTHENTICATION_DATA = "entityauthdata";
    /** Key master token. */
    protected static final String KEY_MASTER_TOKEN = "mastertoken";
    /** Key header data. */
    protected static final String KEY_HEADERDATA = "headerdata";
    /** Key error data. */
    protected static final String KEY_ERRORDATA = "errordata";
    /** Key signature. */
    protected static final String KEY_SIGNATURE = "signature";
    
=======
public abstract class Header implements JSONString {
>>>>>>> 7332deb4
    /**
     * <p>Construct a new header from the provided MSL object.</p>
     * 
     * <p>Headers are encrypted and signed. If a master token is found, it will
     * be used for this purpose. Otherwise the crypto context appropriate for
     * the entity authentication scheme will be used.</p>
     * 
     * <p>For message headers the master token or entity authentication data
     * must be found. For error headers the entity authentication data must be
     * found.</p>
     * 
     * <p>Service tokens will be decrypted and verified with the provided crypto
     * contexts identified by token name. A default crypto context may be
     * provided by using the empty string as the token name; if a token name is
     * not explcitly mapped onto a crypto context, the default crypto context
     * will be used.</p>
     * 
     * @param ctx MSL context.
     * @param headerMo header MSL object.
     * @param cryptoContexts the map of service token names onto crypto
     *        contexts used to decrypt and verify service tokens.
     * @return the header.
     * @throws MslEncodingException if there is an error parsing the data.
     * @throws MslCryptoException if there is an error decrypting or verifying
     *         the message.
     * @throws MslEntityAuthException if unable to create the entity
     *         authentication data.
     * @throws MslKeyExchangeException if unable to create the key request data
     *         or key response data.
     * @throws MslUserAuthException if unable to create the user authentication
     *         data.
     * @throws MslMessageException if the message does not contain an entity
     *         authentication data or a master token, the header data is
     *         missing or invalid, or the message ID is negative.
     * @throws MslException if the message does not contain an entity
     *         authentication data or a master token or a token is improperly
     *         bound to another token.
     */
    public static Header parseHeader(final MslContext ctx, final MslObject headerMo, final Map<String,ICryptoContext> cryptoContexts) throws MslEncodingException, MslEntityAuthException, MslCryptoException, MslKeyExchangeException, MslUserAuthException, MslMessageException, MslException {
        // Pull authentication data.
        final EntityAuthenticationData entityAuthData;
        final MasterToken masterToken;
        final byte[] signature;
        try {
            // Pull message data.
<<<<<<< HEAD
            final MslEncoderFactory encoder = ctx.getMslEncoderFactory();
            entityAuthData = (headerMo.has(KEY_ENTITY_AUTHENTICATION_DATA))
                ? EntityAuthenticationData.create(ctx, headerMo.getMslObject(KEY_ENTITY_AUTHENTICATION_DATA, encoder))
                : null;
            masterToken = (headerMo.has(KEY_MASTER_TOKEN))
                ? new MasterToken(ctx, headerMo.getMslObject(KEY_MASTER_TOKEN, encoder))
                : null;
            signature = headerMo.getBytes(KEY_SIGNATURE);
        } catch (final MslEncoderException e) {
            throw new MslEncodingException(MslError.MSL_PARSE_ERROR, "header/errormsg " + headerMo, e);
=======
            entityAuthData = (headerJO.has(HeaderKeys.KEY_ENTITY_AUTHENTICATION_DATA))
                ? EntityAuthenticationData.create(ctx, headerJO.getJSONObject(HeaderKeys.KEY_ENTITY_AUTHENTICATION_DATA))
                : null;
            masterToken = (headerJO.has(HeaderKeys.KEY_MASTER_TOKEN))
                ? new MasterToken(ctx, headerJO.getJSONObject(HeaderKeys.KEY_MASTER_TOKEN))
                : null;
            try {
                signature = DatatypeConverter.parseBase64Binary(headerJO.getString(HeaderKeys.KEY_SIGNATURE));
            } catch (final IllegalArgumentException e) {
                throw new MslMessageException(MslError.HEADER_SIGNATURE_INVALID, "header/errormsg " + headerJO.toString());
            }
            if (signature == null)
                throw new MslMessageException(MslError.HEADER_SIGNATURE_INVALID, "header/errormsg " + headerJO.toString());
        } catch (final JSONException e) {
            throw new MslEncodingException(MslError.JSON_PARSE_ERROR, "header/errormsg " + headerJO.toString(), e);
>>>>>>> 7332deb4
        }

        try {
            // Process message headers.
<<<<<<< HEAD
            if (headerMo.has(KEY_HEADERDATA)) {
                final byte[] headerdata = headerMo.getBytes(KEY_HEADERDATA);
                if (headerdata.length == 0)
                    throw new MslMessageException(MslError.HEADER_DATA_MISSING, DatatypeConverter.printBase64Binary(headerdata)).setEntity(masterToken).setEntity(entityAuthData);
                return new MessageHeader(ctx, headerdata, entityAuthData, masterToken, signature, cryptoContexts);
            }
            
            // Process error headers.
            else if (headerMo.has(KEY_ERRORDATA)) {
                final byte[] errordata = headerMo.getBytes(KEY_ERRORDATA);
                if (errordata.length == 0)
                    throw new MslMessageException(MslError.HEADER_DATA_MISSING, DatatypeConverter.printBase64Binary(errordata)).setEntity(masterToken).setEntity(entityAuthData);
=======
            if (headerJO.has(HeaderKeys.KEY_HEADERDATA)) {
                final String headerdata = headerJO.getString(HeaderKeys.KEY_HEADERDATA);
                final MessageHeader messageHeader = new MessageHeader(ctx, headerdata, entityAuthData, masterToken, signature, cryptoContexts);
                
                // Make sure the header was verified and decrypted.
                //
                // Throw different errors depending on whether or not a master
                // token was used.
                if (!messageHeader.isDecrypted()) {
                    if (masterToken != null)
                        throw new MslCryptoException(MslError.MESSAGE_MASTERTOKENBASED_VERIFICATION_FAILED).setMasterToken(masterToken);
                    else
                        throw new MslCryptoException(MslError.MESSAGE_ENTITYDATABASED_VERIFICATION_FAILED).setEntityAuthenticationData(entityAuthData);
                }
                
                // Return the header.
                return messageHeader;
            }
            
            // Process error headers.
            else if (headerJO.has(HeaderKeys.KEY_ERRORDATA)) {
                final String errordata = headerJO.getString(HeaderKeys.KEY_ERRORDATA);
>>>>>>> 7332deb4
                return new ErrorHeader(ctx, errordata, entityAuthData, signature);
            }
            
            // Unknown header.
            throw new MslEncodingException(MslError.MSL_PARSE_ERROR, headerMo.toString());
        } catch (final MslEncoderException e) {
            throw new MslEncodingException(MslError.MSL_PARSE_ERROR, "header/errormsg " + headerMo, e);
        }
    }
}<|MERGE_RESOLUTION|>--- conflicted
+++ resolved
@@ -74,22 +74,7 @@
  * 
  * @author Wesley Miaw <wmiaw@netflix.com>
  */
-<<<<<<< HEAD
 public abstract class Header implements MslEncodable {
-    /** Key entity authentication data. */
-    protected static final String KEY_ENTITY_AUTHENTICATION_DATA = "entityauthdata";
-    /** Key master token. */
-    protected static final String KEY_MASTER_TOKEN = "mastertoken";
-    /** Key header data. */
-    protected static final String KEY_HEADERDATA = "headerdata";
-    /** Key error data. */
-    protected static final String KEY_ERRORDATA = "errordata";
-    /** Key signature. */
-    protected static final String KEY_SIGNATURE = "signature";
-    
-=======
-public abstract class Header implements JSONString {
->>>>>>> 7332deb4
     /**
      * <p>Construct a new header from the provided MSL object.</p>
      * 
@@ -135,75 +120,32 @@
         final byte[] signature;
         try {
             // Pull message data.
-<<<<<<< HEAD
             final MslEncoderFactory encoder = ctx.getMslEncoderFactory();
-            entityAuthData = (headerMo.has(KEY_ENTITY_AUTHENTICATION_DATA))
-                ? EntityAuthenticationData.create(ctx, headerMo.getMslObject(KEY_ENTITY_AUTHENTICATION_DATA, encoder))
+            entityAuthData = (headerMo.has(HeaderKeys.KEY_ENTITY_AUTHENTICATION_DATA))
+                ? EntityAuthenticationData.create(ctx, headerMo.getMslObject(HeaderKeys.KEY_ENTITY_AUTHENTICATION_DATA, encoder))
                 : null;
-            masterToken = (headerMo.has(KEY_MASTER_TOKEN))
-                ? new MasterToken(ctx, headerMo.getMslObject(KEY_MASTER_TOKEN, encoder))
+            masterToken = (headerMo.has(HeaderKeys.KEY_MASTER_TOKEN))
+                ? new MasterToken(ctx, headerMo.getMslObject(HeaderKeys.KEY_MASTER_TOKEN, encoder))
                 : null;
-            signature = headerMo.getBytes(KEY_SIGNATURE);
+            signature = headerMo.getBytes(HeaderKeys.KEY_SIGNATURE);
         } catch (final MslEncoderException e) {
             throw new MslEncodingException(MslError.MSL_PARSE_ERROR, "header/errormsg " + headerMo, e);
-=======
-            entityAuthData = (headerJO.has(HeaderKeys.KEY_ENTITY_AUTHENTICATION_DATA))
-                ? EntityAuthenticationData.create(ctx, headerJO.getJSONObject(HeaderKeys.KEY_ENTITY_AUTHENTICATION_DATA))
-                : null;
-            masterToken = (headerJO.has(HeaderKeys.KEY_MASTER_TOKEN))
-                ? new MasterToken(ctx, headerJO.getJSONObject(HeaderKeys.KEY_MASTER_TOKEN))
-                : null;
-            try {
-                signature = DatatypeConverter.parseBase64Binary(headerJO.getString(HeaderKeys.KEY_SIGNATURE));
-            } catch (final IllegalArgumentException e) {
-                throw new MslMessageException(MslError.HEADER_SIGNATURE_INVALID, "header/errormsg " + headerJO.toString());
-            }
-            if (signature == null)
-                throw new MslMessageException(MslError.HEADER_SIGNATURE_INVALID, "header/errormsg " + headerJO.toString());
-        } catch (final JSONException e) {
-            throw new MslEncodingException(MslError.JSON_PARSE_ERROR, "header/errormsg " + headerJO.toString(), e);
->>>>>>> 7332deb4
         }
 
         try {
             // Process message headers.
-<<<<<<< HEAD
-            if (headerMo.has(KEY_HEADERDATA)) {
-                final byte[] headerdata = headerMo.getBytes(KEY_HEADERDATA);
+            if (headerMo.has(HeaderKeys.KEY_HEADERDATA)) {
+                final byte[] headerdata = headerMo.getBytes(HeaderKeys.KEY_HEADERDATA);
                 if (headerdata.length == 0)
-                    throw new MslMessageException(MslError.HEADER_DATA_MISSING, DatatypeConverter.printBase64Binary(headerdata)).setEntity(masterToken).setEntity(entityAuthData);
+                    throw new MslMessageException(MslError.HEADER_DATA_MISSING, DatatypeConverter.printBase64Binary(headerdata)).setMasterToken(masterToken).setEntityAuthenticationData(entityAuthData);
                 return new MessageHeader(ctx, headerdata, entityAuthData, masterToken, signature, cryptoContexts);
             }
             
             // Process error headers.
-            else if (headerMo.has(KEY_ERRORDATA)) {
-                final byte[] errordata = headerMo.getBytes(KEY_ERRORDATA);
+            else if (headerMo.has(HeaderKeys.KEY_ERRORDATA)) {
+                final byte[] errordata = headerMo.getBytes(HeaderKeys.KEY_ERRORDATA);
                 if (errordata.length == 0)
-                    throw new MslMessageException(MslError.HEADER_DATA_MISSING, DatatypeConverter.printBase64Binary(errordata)).setEntity(masterToken).setEntity(entityAuthData);
-=======
-            if (headerJO.has(HeaderKeys.KEY_HEADERDATA)) {
-                final String headerdata = headerJO.getString(HeaderKeys.KEY_HEADERDATA);
-                final MessageHeader messageHeader = new MessageHeader(ctx, headerdata, entityAuthData, masterToken, signature, cryptoContexts);
-                
-                // Make sure the header was verified and decrypted.
-                //
-                // Throw different errors depending on whether or not a master
-                // token was used.
-                if (!messageHeader.isDecrypted()) {
-                    if (masterToken != null)
-                        throw new MslCryptoException(MslError.MESSAGE_MASTERTOKENBASED_VERIFICATION_FAILED).setMasterToken(masterToken);
-                    else
-                        throw new MslCryptoException(MslError.MESSAGE_ENTITYDATABASED_VERIFICATION_FAILED).setEntityAuthenticationData(entityAuthData);
-                }
-                
-                // Return the header.
-                return messageHeader;
-            }
-            
-            // Process error headers.
-            else if (headerJO.has(HeaderKeys.KEY_ERRORDATA)) {
-                final String errordata = headerJO.getString(HeaderKeys.KEY_ERRORDATA);
->>>>>>> 7332deb4
+                    throw new MslMessageException(MslError.HEADER_DATA_MISSING, DatatypeConverter.printBase64Binary(errordata)).setMasterToken(masterToken).setEntityAuthenticationData(entityAuthData);
                 return new ErrorHeader(ctx, errordata, entityAuthData, signature);
             }
             
