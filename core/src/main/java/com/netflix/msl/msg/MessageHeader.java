--- conflicted
+++ resolved
@@ -21,14 +21,6 @@
 import java.util.HashSet;
 import java.util.Map;
 import java.util.Set;
-
-<<<<<<< HEAD
-import javax.xml.bind.DatatypeConverter;
-=======
-import org.json.JSONArray;
-import org.json.JSONException;
-import org.json.JSONObject;
->>>>>>> cefe1df9
 
 import com.netflix.msl.MslConstants;
 import com.netflix.msl.MslCryptoException;
@@ -61,11 +53,7 @@
 import com.netflix.msl.userauth.UserAuthenticationData;
 import com.netflix.msl.userauth.UserAuthenticationFactory;
 import com.netflix.msl.userauth.UserAuthenticationScheme;
-<<<<<<< HEAD
-=======
 import com.netflix.msl.util.Base64;
-import com.netflix.msl.util.JsonUtils;
->>>>>>> cefe1df9
 import com.netflix.msl.util.MslContext;
 
 /**
@@ -515,7 +503,6 @@
             }
             
             // Verify and decrypt the header data.
-<<<<<<< HEAD
             //
             // Throw different errors depending on whether or not a master
             // token was used.
@@ -524,12 +511,6 @@
                     throw new MslCryptoException(MslError.MESSAGE_MASTERTOKENBASED_VERIFICATION_FAILED);
                 else
                     throw new MslCryptoException(MslError.MESSAGE_ENTITYDATABASED_VERIFICATION_FAILED);
-=======
-            try {
-                this.headerdata = Base64.decode(headerdata);
-            } catch (final IllegalArgumentException e) {
-                throw new MslMessageException(MslError.HEADER_DATA_INVALID, headerdata, e).setMasterToken(masterToken).setEntityAuthenticationData(entityAuthData);
->>>>>>> cefe1df9
             }
             plaintext = this.messageCryptoContext.decrypt(headerdataBytes, encoder);
         } catch (final MslCryptoException e) {
@@ -551,7 +532,7 @@
             if (this.messageId < 0 || this.messageId > MslConstants.MAX_LONG_VALUE)
                 throw new MslMessageException(MslError.MESSAGE_ID_OUT_OF_RANGE, "headerdata " + headerdata).setMasterToken(masterToken).setEntityAuthenticationData(entityAuthData);
         } catch (final MslEncoderException e) {
-            throw new MslEncodingException(MslError.MSL_PARSE_ERROR, "headerdata " + DatatypeConverter.printBase64Binary(plaintext), e).setMasterToken(masterToken).setEntityAuthenticationData(entityAuthData);
+            throw new MslEncodingException(MslError.MSL_PARSE_ERROR, "headerdata " + Base64.encode(plaintext), e).setMasterToken(masterToken).setEntityAuthenticationData(entityAuthData);
         }
         
         try {
@@ -925,22 +906,9 @@
         }
         final byte[] signature;
         try {
-<<<<<<< HEAD
             signature = this.messageCryptoContext.sign(ciphertext, encoder, format);
         } catch (final MslCryptoException e) {
             throw new MslEncoderException("Error signging the header data.", e);
-=======
-            final JSONObject jsonObj = new JSONObject();
-            if (masterToken != null)
-                jsonObj.put(HeaderKeys.KEY_MASTER_TOKEN, masterToken);
-            else
-                jsonObj.put(HeaderKeys.KEY_ENTITY_AUTHENTICATION_DATA, entityAuthData);
-            jsonObj.put(HeaderKeys.KEY_HEADERDATA, Base64.encode(headerdata));
-            jsonObj.put(HeaderKeys.KEY_SIGNATURE, Base64.encode(signature));
-            return jsonObj.toString();
-        } catch (final JSONException e) {
-            throw new MslInternalException("Error encoding " + this.getClass().getName() + " JSON.", e);
->>>>>>> cefe1df9
         }
         
         // Create the encoding.
